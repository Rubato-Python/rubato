import PygamePlus as PP
from PygamePlus import Sprite
from PygamePlus.scenes import Scene

<<<<<<< HEAD
game = PP.Game("test game", 600, 400, True)
=======
game = PP.Game(600, 400, True)

# scene = Scene()
# game.scene_manager.add_scene(scene)
#
# sprite = Sprite(100, 100, "./Tinmarr.jpg")
# scene.sprites.append(sprite)

>>>>>>> a4e2bb8f
game.begin()<|MERGE_RESOLUTION|>--- conflicted
+++ resolved
@@ -2,16 +2,5 @@
 from PygamePlus import Sprite
 from PygamePlus.scenes import Scene
 
-<<<<<<< HEAD
 game = PP.Game("test game", 600, 400, True)
-=======
-game = PP.Game(600, 400, True)
-
-# scene = Scene()
-# game.scene_manager.add_scene(scene)
-#
-# sprite = Sprite(100, 100, "./Tinmarr.jpg")
-# scene.sprites.append(sprite)
-
->>>>>>> a4e2bb8f
 game.begin()