<<<<<<< HEAD
from pgp import Game, Image, Input, Scene, RigidBody, Vector, Time, PMath, Group, Polygon

game = Game()

poly = Polygon.generate_polygon(5, 1)
print(poly.clone())
"""
scene = Scene()
scene.camera.pos.translate(0, 0)
game.scenes.add(scene)

group = Group()
scene.add(group)

sprite = Image("./Tinmarr.jpg")
rigid = RigidBody({
    "pos": Vector(100, 0),
    "mass": 1,
    "friction": Vector(0.9, 1),
    "max_speed": Vector(80, PMath.INFINITY)
})

rigid_2 = RigidBody({
    "pos": Vector(200, 300),
    "mass": 1,
    "friction": Vector(1, 1),
})


# Sprite
def custom_update():
    if Input.is_pressed("="):
        scene.camera.zoom = 2
    elif Input.is_pressed("-"):
        scene.camera.zoom = 0.5
    else:
        scene.camera.zoom = 1


sprite.update = custom_update
group.add(sprite)


# Rigid
def w_handler():
    rigid.velocity.y = -100


def rigid_update():
    rigid.physics()
    if Input.is_pressed("a"):
        rigid.acceleration.x = -500
    elif Input.is_pressed("d"):
        rigid.acceleration.x = 500
    else:
        rigid.acceleration.x = 0

    if rigid.pos.y > 350:
        rigid.pos.y = 349

    rigid.collider.overlap(rigid_2.collider, False)


rigid.update = rigid_update
rigid.collides_with.append(rigid_2)
game.radio.listen("w_down", w_handler)
group.add(rigid)


# Rigid 2
def rigid_2_update():
    # rigid_2.physics()
    rigid_2.pos = Vector(Input.mouse.get_pos()[0], Input.mouse.get_pos()[1])


rigid_2.update = rigid_2_update
group.add(rigid_2)

game.radio.listen("EXIT", lambda: print("ya-yeet"))

Time.delayed_call(1000, lambda: print("LOL"))

game.begin()
"""
=======
from pgp import Game, Image, Input, Scene, RigidBody, Vector, Time, PMath, Group
from pgp.utils import COL_TYPE

game = Game()

scene = Scene()
scene.camera.pos.translate(0, 0)
game.scenes.add(scene)

group = Group()
scene.add(group)

sprite = Image("./Tinmarr.jpg")
rigid = RigidBody({
    "pos": Vector(100, 0),
    "mass": 1,
    "friction": Vector(0.9, 1),
    "max_speed": Vector(80, PMath.INFINITY),
    "col_type": COL_TYPE.ELASTIC
})

ground = RigidBody({
    "pos": Vector(0, 400-16),
    "mass": 1,
    "friction": Vector(1, 1),
    "col_type": COL_TYPE.STATIC,
    "scale": Vector(600/16, 1),
    "box": [0, 0, 600, 16],
    "gravity": 0
})


# Sprite
def custom_update():
    if Input.is_pressed("="):
        scene.camera.zoom = 2
    elif Input.is_pressed("-"):
        scene.camera.zoom = 0.5
    else:
        scene.camera.zoom = 1


sprite.update = custom_update
group.add(sprite)


# Rigid
def w_handler():
    rigid.velocity.y = -100


def rigid_update():
    rigid.physics()
    if Input.is_pressed("a"):
        rigid.acceleration.x = -500
    elif Input.is_pressed("d"):
        rigid.acceleration.x = 500
    else:
        rigid.acceleration.x = 0
    game.radio.listen("s_down", lambda:rigid.render.scale(Vector(-1,0)))

    rigid.collider.overlap(ground.collider, False)


rigid.update = rigid_update
rigid.collides_with.append(ground)
game.radio.listen("w_down", w_handler)
group.add(rigid)
group.add(ground)

game.radio.listen("EXIT", lambda: print("ya-yeet"))

Time.delayed_call(1000, lambda: print("LOL"))

game.begin()
>>>>>>> bf0e0f87
<|MERGE_RESOLUTION|>--- conflicted
+++ resolved
@@ -1,89 +1,3 @@
-<<<<<<< HEAD
-from pgp import Game, Image, Input, Scene, RigidBody, Vector, Time, PMath, Group, Polygon
-
-game = Game()
-
-poly = Polygon.generate_polygon(5, 1)
-print(poly.clone())
-"""
-scene = Scene()
-scene.camera.pos.translate(0, 0)
-game.scenes.add(scene)
-
-group = Group()
-scene.add(group)
-
-sprite = Image("./Tinmarr.jpg")
-rigid = RigidBody({
-    "pos": Vector(100, 0),
-    "mass": 1,
-    "friction": Vector(0.9, 1),
-    "max_speed": Vector(80, PMath.INFINITY)
-})
-
-rigid_2 = RigidBody({
-    "pos": Vector(200, 300),
-    "mass": 1,
-    "friction": Vector(1, 1),
-})
-
-
-# Sprite
-def custom_update():
-    if Input.is_pressed("="):
-        scene.camera.zoom = 2
-    elif Input.is_pressed("-"):
-        scene.camera.zoom = 0.5
-    else:
-        scene.camera.zoom = 1
-
-
-sprite.update = custom_update
-group.add(sprite)
-
-
-# Rigid
-def w_handler():
-    rigid.velocity.y = -100
-
-
-def rigid_update():
-    rigid.physics()
-    if Input.is_pressed("a"):
-        rigid.acceleration.x = -500
-    elif Input.is_pressed("d"):
-        rigid.acceleration.x = 500
-    else:
-        rigid.acceleration.x = 0
-
-    if rigid.pos.y > 350:
-        rigid.pos.y = 349
-
-    rigid.collider.overlap(rigid_2.collider, False)
-
-
-rigid.update = rigid_update
-rigid.collides_with.append(rigid_2)
-game.radio.listen("w_down", w_handler)
-group.add(rigid)
-
-
-# Rigid 2
-def rigid_2_update():
-    # rigid_2.physics()
-    rigid_2.pos = Vector(Input.mouse.get_pos()[0], Input.mouse.get_pos()[1])
-
-
-rigid_2.update = rigid_2_update
-group.add(rigid_2)
-
-game.radio.listen("EXIT", lambda: print("ya-yeet"))
-
-Time.delayed_call(1000, lambda: print("LOL"))
-
-game.begin()
-"""
-=======
 from pgp import Game, Image, Input, Scene, RigidBody, Vector, Time, PMath, Group
 from pgp.utils import COL_TYPE
 
@@ -158,5 +72,4 @@
 
 Time.delayed_call(1000, lambda: print("LOL"))
 
-game.begin()
->>>>>>> bf0e0f87
+game.begin()