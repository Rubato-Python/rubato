--- conflicted
+++ resolved
@@ -9,11 +9,8 @@
 
 sprite = Image("./Tinmarr.jpg")
 
-<<<<<<< HEAD
-rigidboy = RigidBody({"pos": Point(100, 0, 0), "mass": 100})
-=======
+
 rigidboy = RigidBody({"pos": Vector(100, 0), "mass": 100})
->>>>>>> 03cf8b78
 
 def custom_update():
     # sprite.pos.z = 1 - Input.is_pressed("SPACE")
@@ -28,13 +25,11 @@
 scene.add(sprite)
 bebe = scene.add(rigidboy)
 
-<<<<<<< HEAD
-=======
+
 def test_handler():
     rigidboy.velocity.y = -50
 
 
 game.radio.listen("w_down", test_handler)
 
->>>>>>> 03cf8b78
 game.begin()