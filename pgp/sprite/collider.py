--- conflicted
+++ resolved
@@ -8,12 +8,8 @@
             raise Exception("x1 needs to be smaller than x2 and y1 needs to be smaller than y2")
         self.enabled = True
 
-<<<<<<< HEAD
     def good_input(self):
-=======
-    def valid(self):
->>>>>>> b0511340
-        return self.x1 <= self.x2 and self.y1 <= self.y2
+        return self.x1 < self.x2 and self.y1 < self.y2
 
     def collide_point(self, x, y):
         return self.x1 <= x <= self.x2 and self.y1 <= y <= self.y2
