<<<<<<< HEAD
from pygame.transform import scale
from pgp.utils import Point, GD

=======
from pgp.utils import Vector
>>>>>>> 03cf8b78

class Camera:
    """
    Cameras handle general visual transformations on all sprites drawn in the current scene.

    :param pos: The coordinates of the Camera
    :param zoom: The initial zoom of the Camera as a number
    """
<<<<<<< HEAD
    def __init__(self, pos: Point = Point(), zoom: int = 100):
=======
    # TODO Zoom
    def __init__(self, pos: Vector = Vector()):
>>>>>>> 03cf8b78
        self.pos = pos
        self.zoom = zoom

    def transform(self, point: Point) -> Point:
        """
        Translates a given set of coordinates by the camera's.

        :param point: The point to be transformed
        :return: A new offset point in the form of a 2D tuple
        """
        return point.offset2(self.pos).to_tuple2()

    def set_zoom(self, new_zoom: float):
        """
        Sets the zoom of the camera.

        :param new_zoom: The new zoom as a number
        """
        self.zoom = new_zoom
        self.process_zoom()

    def scale_zoom(self, zoom_factor: float):
        """
        Scales the zoom by the zoom factor.

        :param zoom_factor: The number to scale the zoom by
        """
        self.zoom *= zoom_factor
        self.process_zoom()

    def process_zoom(self):
        """Process changes to the camera's zoom"""
        window_width, window_height = GD.display().get_size()
        new_size = (round(window_width / (self.zoom / 100)), round(window_height / (self.zoom/100)))
        GD.set(scale(GD.display(), new_size))<|MERGE_RESOLUTION|>--- conflicted
+++ resolved
@@ -1,10 +1,6 @@
-<<<<<<< HEAD
 from pygame.transform import scale
-from pgp.utils import Point, GD
+from pgp.utils import Vector, GD
 
-=======
-from pgp.utils import Vector
->>>>>>> 03cf8b78
 
 class Camera:
     """
@@ -13,12 +9,8 @@
     :param pos: The coordinates of the Camera
     :param zoom: The initial zoom of the Camera as a number
     """
-<<<<<<< HEAD
-    def __init__(self, pos: Point = Point(), zoom: int = 100):
-=======
-    # TODO Zoom
-    def __init__(self, pos: Vector = Vector()):
->>>>>>> 03cf8b78
+    def __init__(self, pos: Vector = Vector(), zoom: int = 100):
+
         self.pos = pos
         self.zoom = zoom
 
