class Point:
    """
    A Point object that defines a 3D point in space

    :param x: The x coordinate.
    :param y: The y coordinate.
    :param z: The z coordinate.
    """

    def __init__(self, x: int = 0, y: int = 0, z: int = 0):
        self.x, self.y, self.z = x, y, z

    def translate(self, x: int, y: int, z: int = 0):
        """
        Translates the point's x y and z coordinates by some constants

        :param x: The change in x.
        :param y: The change in y.
        :param z: The change in z.
        """
        self.x, self.y, self.z = self.x + x, self.y + y, self.z + z

    def offset2(self, other):
        """
        Offsets the x and y coordinates of a point by those of another point

        :param other: Another point
        :return: A new point with the translated x and y coordinates
        """
        return Point(self.x - other.x, self.y - other.y, self.z)

    def to_tuple2(self):
<<<<<<< HEAD
        """
        Returns the x and y coordinates of the point as a tuple
        """
        return self.x, self.y
=======
        return self.x, self.y

    def __str__(self):
        return f"({self.x}, {self.y})"
>>>>>>> 732745c6
<|MERGE_RESOLUTION|>--- conflicted
+++ resolved
@@ -30,14 +30,10 @@
         return Point(self.x - other.x, self.y - other.y, self.z)
 
     def to_tuple2(self):
-<<<<<<< HEAD
         """
         Returns the x and y coordinates of the point as a tuple
         """
         return self.x, self.y
-=======
-        return self.x, self.y
 
     def __str__(self):
-        return f"({self.x}, {self.y})"
->>>>>>> 732745c6
+        return f"({self.x}, {self.y})"