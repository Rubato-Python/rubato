--- conflicted
+++ resolved
@@ -1,13 +1,7 @@
 .PHONY: all build
 
-<<<<<<< HEAD
-all:
-	@make test
-	@make lint
-	@make demos
-=======
-all: test lint
->>>>>>> 4ca76f97
+
+all: test lint demos
 
 test: build
 	@pytest --cov=rubato --cov-report term-missing tests -s
@@ -40,24 +34,18 @@
 LIVEBUILDDIR  = ./build/_html
 BUILDER          = dirhtml
 
-docs-save:
-	@make docs-clear
+docs-save: docs-clear
 	@cd docs && python -m $(SPHINXBUILD) -W --keep-going -T -q -b $(BUILDER) "$(SOURCEDIR)" "$(BUILDDIR)"
 	@cd docs && touch build/html/_modules/robots.txt
 
-docs-test:
-	@make docs-clear
+docs-test: docs-clear
 	@cd docs && python -m $(SPHINXBUILD) -b $(BUILDER) "$(SOURCEDIR)" "$(LIVEBUILDDIR)"
 
-docs-live:
-<<<<<<< HEAD
-	@make docs-clear
+docs-live: docs-clear
 	@cd docs && sphinx-autobuild "$(SOURCEDIR)" "$(LIVEBUILDDIR)" -b $(BUILDER) $(O) --watch ../rubato
 
 docs-clear:
 	@cd docs && rm -rf build
-=======
-	@(cd docs && make live)
 
 build:
 	@python setup.py build_ext --inplace
@@ -82,5 +70,4 @@
 
 pypi-build:
 	@rm -rf dist
-	@python -m build
->>>>>>> 4ca76f97
+	@python -m build