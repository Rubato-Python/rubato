--- conflicted
+++ resolved
@@ -1,6 +1,5 @@
 # Contributing
 
-<<<<<<< HEAD
 When contributing to this repository, please first discuss the change you wish to make via issue,
 email, or any other method with the owners of this repository before making a change.
 
@@ -93,11 +92,6 @@
 ### To publish to PyPi
 
 Bump version number in `setup.py` and in `docs/source/conf.py` <br>
-=======
-### To publish new version
-
-Bump version number in `setup.py`, `docs/source/conf.py`, and in `docs/index.html` <br>
->>>>>>> 8db6feda
 Update Changelog <br>
 Create a new virtual environment.
 
