"""Camera demo"""
from rubato import *

init(res=Vector(500, 500))

main = Scene(name="main")

player = GameObject(pos=Display.center)
player.add(Rectangle(width=50, height=50, color=Color.red))
<<<<<<< HEAD
main.camera.z_index = -1
=======
main.camera.z_index = 0
>>>>>>> c8aa1f1f


def update():
    if Input.key_pressed("="):
        main.camera.zoom += 0.05
    if Input.key_pressed("-"):
        main.camera.zoom -= 0.05
    if Input.key_pressed("up"):
        main.camera.z_index += 1
        print(main.camera.z_index)
    if Input.key_pressed("down"):
        main.camera.z_index -= 1
        print(main.camera.z_index)


def mouse_down(_):
    main.camera.pos += Vector(5, -10)
<<<<<<< HEAD
    main.add(GameObject(pos=world_mouse()).add(Circle(radius=5, color=Color.blue)))
=======
    main.add(GameObject(pos=world_mouse(), z_index=-1).add(Circle(radius=10, color=Color.blue)))
>>>>>>> c8aa1f1f
    print(main.camera.zoom)


Radio.listen(Events.MOUSEDOWN, mouse_down)

main.add(player)
main.update = update

begin()<|MERGE_RESOLUTION|>--- conflicted
+++ resolved
@@ -7,11 +7,7 @@
 
 player = GameObject(pos=Display.center)
 player.add(Rectangle(width=50, height=50, color=Color.red))
-<<<<<<< HEAD
-main.camera.z_index = -1
-=======
 main.camera.z_index = 0
->>>>>>> c8aa1f1f
 
 
 def update():
@@ -29,11 +25,7 @@
 
 def mouse_down(_):
     main.camera.pos += Vector(5, -10)
-<<<<<<< HEAD
-    main.add(GameObject(pos=world_mouse()).add(Circle(radius=5, color=Color.blue)))
-=======
     main.add(GameObject(pos=world_mouse(), z_index=-1).add(Circle(radius=10, color=Color.blue)))
->>>>>>> c8aa1f1f
     print(main.camera.zoom)
 
 
