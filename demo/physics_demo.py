--- conflicted
+++ resolved
@@ -58,7 +58,6 @@
 
 balls = []
 for i in range(num_balls):
-<<<<<<< HEAD
     balls.append(rb.Sprite({
         "pos":
         Vector(randint(Game.resolution.x / 20, 19 * Game.resolution.x / 20),
@@ -75,23 +74,6 @@
             "velocity": Vector(50, 0)
         })
     ))
-=======
-    balls.append(
-        rb.Sprite({
-            "pos":
-            Vector(
-                randint(Game.resolution.x / 20, 19 * Game.resolution.x / 20),
-                randint(Game.resolution.y / 20, 19 * Game.resolution.y / 20))
-        }).add(
-            rb.Circle({
-                "radius": Game.resolution.x / 40,
-                "color": Color.random
-            })).add(
-                rb.RigidBody({
-                    "bounciness": 1,
-                    "gravity": Vector(0, Game.resolution.x / 20)
-                })))
->>>>>>> acc502ce
 
 player = rb.Sprite({
     "pos": rb.Vector(50, 50),
