--- conflicted
+++ resolved
@@ -103,17 +103,6 @@
 
 
 def custom_update():
-<<<<<<< HEAD
-    if rb.Input.key_is_pressed("w"):
-        player_rb.velocity.y -= Game.resolution.x * (50 / 600)
-    elif rb.Input.key_is_pressed("s"):
-        player_rb.velocity.y += Game.resolution.x * (50 / 600)
-    if rb.Input.key_is_pressed("a"):
-        player_rb.velocity.x -= Game.resolution.x * (50 / 600)
-    elif rb.Input.key_is_pressed("d"):
-        player_rb.velocity.x += Game.resolution.x * (50 / 600)
-
-=======
     if rb.Input.is_pressed("w"):
         player_rb.velocity.y -= Game.resolution.x * (1 / 12)
     elif rb.Input.is_pressed("s"):
@@ -125,8 +114,6 @@
 
     #print(f"fps: {rb.Time.clock.get_fps()}")
 
->>>>>>> 6ec05fc2
-
 main_scene.add(balls)
 main_scene.add([top, bottom, left, right, player])
 main_scene.update = custom_update
