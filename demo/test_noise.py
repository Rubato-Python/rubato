--- conflicted
+++ resolved
@@ -1,14 +1,10 @@
 """A Perlin Noise demo for Rubato"""  # pylint: disable=all
 import opensimplex
-<<<<<<< HEAD
-from rubato import *
-=======
 import sys, os
 
 sys.path.insert(0, os.path.abspath("../"))
 
-import rubato as rb
->>>>>>> ed3ffe58
+from rubato import *
 
 init({
     "name": "Perlin Test",
