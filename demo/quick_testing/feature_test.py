--- conflicted
+++ resolved
@@ -28,18 +28,11 @@
 # print(img.get_pixel_tuple(V(0, 0)))
 # print(rb.Color.red)
 
-<<<<<<< HEAD
+pe.draw_antialiased_circle(img.surf.pixels, width, 255, 15, 15, 10, rb.Color.blue.rgba32(), 4)
 # polygon = rb.Polygon([V(0, 16), V(31, 16), V(16, 0)], rb.Color.gray)
-pe.draw_antialiased_circle(img.surf.pixels, width, 255, 15, 15, 10, rb.Color.blue.rgba32(), 4)
 # pe.draw_circle(img.surf.pixels, width, height, 15, 15, 10, rb.Color.red.rgba32(), 4)
 # pe.draw_circle(img.surf.pixels, width, height, 15, 15, 10, rb.Color.green.rgba32())
-# pe.draw_line(img.surf.pixels, width, height, 15,15, 15+10, 15, rb.Color.blue.rgba32())
-=======
-polygon = rb.Polygon([V(0, 16), V(31, 16), V(16, 0)], rb.Color.gray)
-pe.draw_circle(img.surf.pixels, width, height, 15, 15, 10, rb.Color.red.rgba32(), 4)
-pe.draw_circle(img.surf.pixels, width, height, 15, 15, 10, rb.Color.green.rgba32())
-pe.draw_line(img.surf.pixels, width, height, 15, 15, 15 + 10, 15, rb.Color.blue.rgba32())
->>>>>>> 0c747b3c
+# pe.draw_line(img.surf.pixels, width, height, 15, 15, 15 + 10, 15, rb.Color.blue.rgba32())
 
 def scroll(data):
     if data["key"] == "a":
