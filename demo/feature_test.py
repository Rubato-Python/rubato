"""A place to test new WIP features"""  # pylint: disable=all
from typing import TypedDict
import rubato as rb
from random import randint, choice
import random, ctypes, sdl2, sdl2.ext
import sys, os

import numpy

sys.path.insert(0, os.path.abspath("../"))

<<<<<<< HEAD
rb.init(
    name="Physics Test",
    physics_fps=60,
    window_size=rb.Vector(600, 600),
    res=rb.Vector(1200, 1200),
)
=======
rb.init({
    "name": "Physics Test",
    "physics_fps": 60,
    "target_fps": 2,
    "window_size": rb.Vector(600, 600),
    "res": rb.Vector(1200, 1200),
})
>>>>>>> 4da18234

rb.Game.debug = True

main = rb.Scene()

<<<<<<< HEAD
test = rb.GameObject(pos=rb.Vector(300, 300)).add(rb.Rectangle(width=50, height=100, color=rb.Color.red))
=======
test = rb.GameObject({
    "pos": rb.Vector(300, 300)
}).add(rb.Rectangle({
    "width": 50,
    "height": 100,
    "color": rb.Color.red
})).add(
    rb.Slider(
        {
            "slider_origin_offset": rb.Vector(200, -50),
            "slider_length": 100,
            "slider_direction": rb.Vector(0, 1),
        }
    )
)

rb.Time.delayed_call(1000, lambda: print("1 sec"))
rb.Time.delayed_call(1000, lambda: print("1 sec dup"))
rb.Time.delayed_call(2000, lambda: print("2 sec"))
rb.Time.delayed_frames(4, lambda : print("4 frames"))  # TODO: unsure if fps capping works properly, pls check
rb.Time.delayed_call(3000, lambda: print("3 sec"))
>>>>>>> 4da18234


main.add(test)
rb.begin()<|MERGE_RESOLUTION|>--- conflicted
+++ resolved
@@ -9,52 +9,19 @@
 
 sys.path.insert(0, os.path.abspath("../"))
 
-<<<<<<< HEAD
 rb.init(
     name="Physics Test",
     physics_fps=60,
     window_size=rb.Vector(600, 600),
     res=rb.Vector(1200, 1200),
+    target_fps=2,
 )
-=======
-rb.init({
-    "name": "Physics Test",
-    "physics_fps": 60,
-    "target_fps": 2,
-    "window_size": rb.Vector(600, 600),
-    "res": rb.Vector(1200, 1200),
-})
->>>>>>> 4da18234
 
 rb.Game.debug = True
 
 main = rb.Scene()
 
-<<<<<<< HEAD
 test = rb.GameObject(pos=rb.Vector(300, 300)).add(rb.Rectangle(width=50, height=100, color=rb.Color.red))
-=======
-test = rb.GameObject({
-    "pos": rb.Vector(300, 300)
-}).add(rb.Rectangle({
-    "width": 50,
-    "height": 100,
-    "color": rb.Color.red
-})).add(
-    rb.Slider(
-        {
-            "slider_origin_offset": rb.Vector(200, -50),
-            "slider_length": 100,
-            "slider_direction": rb.Vector(0, 1),
-        }
-    )
-)
-
-rb.Time.delayed_call(1000, lambda: print("1 sec"))
-rb.Time.delayed_call(1000, lambda: print("1 sec dup"))
-rb.Time.delayed_call(2000, lambda: print("2 sec"))
-rb.Time.delayed_frames(4, lambda : print("4 frames"))  # TODO: unsure if fps capping works properly, pls check
-rb.Time.delayed_call(3000, lambda: print("3 sec"))
->>>>>>> 4da18234
 
 
 main.add(test)
