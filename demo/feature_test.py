"""A place to test new WIP features"""
<<<<<<< HEAD
import rubato as rb
=======
import os
import sys

sys.path.insert(0, os.path.abspath("../"))
# pylint: disable=all

from rubato import *
>>>>>>> b2bd1cfe

init({"res": Vector(350, 350)})

main = Scene()
Game.scenes.add(main, "main")

ui = UI({"pos": Vector(49, 49), "debug": True})

ui.add(Image({"rel_path": "testing/Run/0.png", "scale_factor": Vector(2, 2)}))

main.add(ui)

gm = GameObject({"pos": Vector(51, 51), "debug": False})

gm.add(Image({"rel_path": "testing/Run/0.png", "scale_factor": Vector(2, 2)}))

main.add(gm)


def update():
    if Input.key_pressed("a"):
        Game.camera.pos.x -= 10
    if Input.key_pressed("d"):
        Game.camera.pos.x += 10
    if Input.key_pressed("w"):
        Game.camera.pos.y -= 10
    if Input.key_pressed("s"):
        Game.camera.pos.y += 10

    if Input.key_pressed("-"):
        Game.camera.zoom -= 0.01
    if Input.key_pressed("="):
        Game.camera.zoom += 0.01


main.update = update

begin()<|MERGE_RESOLUTION|>--- conflicted
+++ resolved
@@ -1,7 +1,4 @@
 """A place to test new WIP features"""
-<<<<<<< HEAD
-import rubato as rb
-=======
 import os
 import sys
 
@@ -9,7 +6,6 @@
 # pylint: disable=all
 
 from rubato import *
->>>>>>> b2bd1cfe
 
 init({"res": Vector(350, 350)})
 
