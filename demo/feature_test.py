"""A place to test new WIP features"""  # pylint: disable=all
from typing import TypedDict
import rubato as rb
from random import randint, choice
import random, ctypes, sdl2, sdl2.ext
import sys, os

import numpy

sys.path.insert(0, os.path.abspath("../"))

rb.init(
    name="Physics Test",
    physics_fps=60,
    window_size=rb.Vector(600, 600),
    res=rb.Vector(1200, 1200),
    target_fps=2,
)

rb.Game.debug = True

main = rb.Scene()

<<<<<<< HEAD
test = rb.GameObject(pos=rb.Vector(300, 300)).add(rb.Rectangle(width=50, height=100, color=rb.Color.red))

=======
test = rb.GameObject({
    "pos": rb.Vector(300, 300)
}).add(rb.Rectangle({
    "width": 50,
    "height": 100,
    "color": rb.Color.red
})).add(rb.Slider({
    "offset": rb.Vector(200, -50),
    "slider_length": 100,
    "rot_offset": 45,
}))

# print(test.get(rb.Rectangle).radius)
>>>>>>> ddaadaef

main.add(test)
rb.begin()<|MERGE_RESOLUTION|>--- conflicted
+++ resolved
@@ -14,31 +14,15 @@
     physics_fps=60,
     window_size=rb.Vector(600, 600),
     res=rb.Vector(1200, 1200),
-    target_fps=2,
+    # target_fps=2,
 )
 
 rb.Game.debug = True
 
 main = rb.Scene()
 
-<<<<<<< HEAD
 test = rb.GameObject(pos=rb.Vector(300, 300)).add(rb.Rectangle(width=50, height=100, color=rb.Color.red))
-
-=======
-test = rb.GameObject({
-    "pos": rb.Vector(300, 300)
-}).add(rb.Rectangle({
-    "width": 50,
-    "height": 100,
-    "color": rb.Color.red
-})).add(rb.Slider({
-    "offset": rb.Vector(200, -50),
-    "slider_length": 100,
-    "rot_offset": 45,
-}))
-
-# print(test.get(rb.Rectangle).radius)
->>>>>>> ddaadaef
+test.add(rb.Slider(offset=rb.Vector(200, -50),slider_length= 100,rot_offset= 45))
 
 main.add(test)
 rb.begin()