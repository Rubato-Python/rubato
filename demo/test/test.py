--- conflicted
+++ resolved
@@ -10,11 +10,8 @@
 import sdl2.ext
 
 import cython
-<<<<<<< HEAD
 from cython.cimports.cPixelEditor import setPixelRGB, getPixel, Bresenham # pyright: ignore
-=======
-from cython.cimports.cPixelEditor import setPixelSafe, getPixel # pyright: ignore
->>>>>>> da95334f
+
 from sdl2 import SDL_MapRGB
 
 # pylint: disable=all
@@ -41,12 +38,9 @@
         temp = SDL_MapRGB(surface.format, 255, 255, 255)
         # temp = cython.cast(cython.int, temp)
 
-<<<<<<< HEAD
         # setPixelRGB(surface.pixels, width, x, y, temp)
         Bresenham(surface.pixels, width, 0, 0, x-1, y-1, temp)
-=======
-        setPixelSafe(surface.pixels, width, height, x, y, temp)
->>>>>>> da95334f
+
 
     texture = sdl2.ext.Texture(Display.renderer, surface)
     Draw.queue_texture(texture, Vector(0,0))  #TODO: mention topleft indocs
