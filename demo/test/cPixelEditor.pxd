--- conflicted
+++ resolved
@@ -1,11 +1,7 @@
 cdef extern from "PixelEditor.cpp":
 
     void setPixel(size_t _pixels, int width, int x, int y, size_t mapped)
-<<<<<<< HEAD
     int getPixel(size_t _pixels, int width, int x, int y)
     void Bresenham(size_t _pixels, int width, int x1, int y1, int x2, int y2, size_t mapped)
     void MidpointCircle(size_t _pixels, int width, int xc, int yc, int radius, size_t mapped)
-=======
-    void setPixelSafe(size_t _pixels, int width, int height, int x, int y, size_t mapped)
-    int getPixel(size_t _pixels, int width, int x, int y)
->>>>>>> da95334f
+    void setPixelSafe(size_t _pixels, int width, int height, int x, int y, size_t mapped)