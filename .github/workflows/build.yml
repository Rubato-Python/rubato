name: Build

on: [push]

jobs:
    demo:
        name: Test Demo Files
        runs-on: ubuntu-latest
        env:
            SDL_VIDEODRIVER: dummy
            SDL_AUDIODRIVER: dummy
            SDL_RENDER_DRIVER: software
        steps:
            - uses: actions/checkout@v2
              with:
                  persist-credentials: false # otherwise, the token used is the GITHUB_TOKEN, instead of your personal access token.
                  fetch-depth: 0 # otherwise, there would be errors pushing refs to the destination repository.

            - uses: actions/setup-python@v2
              with:
                  python-version: "3.10"

            - name: Install dependencies
              run: |
                  python -m pip install --upgrade pip
                  pip install pysdl2-dll
                  pip install .[dev]

            - name: Run Demos
              run: |
                  cd demo
                  ./_run_all.sh

    docs:
        name: Test Docs
        runs-on: ubuntu-latest
        steps:
            - uses: actions/checkout@v2
              with:
                  persist-credentials: false # otherwise, the token used is the GITHUB_TOKEN, instead of your personal access token.
                  fetch-depth: 0 # otherwise, there would be errors pushing refs to the destination repository.

            - uses: actions/setup-python@v2
              with:
                  python-version: "3.10"

            - name: Install dependencies
              run: |
                  python -m pip install --upgrade pip
                  pip install .[docs]

            - name: Build Docs
              run: (cd docs && make save)
    test:
        name: ${{ matrix.os }} (Python ${{ matrix.python-version }})
        runs-on: ${{ matrix.os }}

        strategy:
            fail-fast: false
            matrix:
                python-version: ["3.10"]
                os: ["ubuntu-latest", "windows-latest"]

        env:
            SDL_VIDEODRIVER: dummy
            SDL_AUDIODRIVER: dummy
            SDL_RENDER_DRIVER: software
            PYTHONFAULTHANDLER: 1
        steps:
            - uses: actions/checkout@v2

            - name: Set up Python ${{ matrix.python-version }}
              uses: actions/setup-python@v2
              with:
                  python-version: ${{ matrix.python-version }}

            - name: Install dependencies
              run: |
                  python -m pip install --upgrade pip
                  pip install .[dev]

            - if: startsWith(matrix.os, 'ubuntu')
              name: Install SDL
              run: pip install pysdl2-dll
            - if: startsWith(matrix.os, 'macos') || startsWith(matrix.os, 'windows')
              name: Install SDL
              run: git submodule update --init --recursive

            - name: Run Unit Tests
              run: pytest rubato/tests

    coverage:
        name: Get Coverage
        runs-on: ubuntu-latest

        env:
            SDL_VIDEODRIVER: dummy
            SDL_AUDIODRIVER: dummy
            SDL_RENDER_DRIVER: software
            PYTHONFAULTHANDLER: 1

        steps:
            - uses: actions/checkout@v2

            - name: Set up Python
              uses: actions/setup-python@v2
              with:
                  python-version: "3.10"

            - name: Install dependencies
              run: |
                  python -m pip install --upgrade pip
                  pip install .[dev]

            - name: Install SDL
              run: pip install pysdl2-dll

            - name: Generate Coverage Report
              run: pytest --cov=rubato --cov-report=xml:coverage.xml rubato/tests

            - name: Upload Coverage Report
              uses: codecov/codecov-action@v2
              with:
                  files: ./coverage.xml
                  fail_ci_if_error: true
                  verbose: true
                  name: ${{ github.event.head_commit.message }}

    lint:
<<<<<<< HEAD
        name: Lint
=======
        name: Lint Code
>>>>>>> cae418b7
        runs-on: ubuntu-latest

        steps:
            - uses: actions/checkout@v2

            - name: Set up Python 3.10
              uses: actions/setup-python@v2
              with:
                  python-version: "3.10"

            - name: Install dependencies
              run: |
                  python -m pip install --upgrade pip
                  pip install .[dev]

            - name: Analysing the code with pylint
              run: pylint $(git ls-files 'rubato/**/*.py')<|MERGE_RESOLUTION|>--- conflicted
+++ resolved
@@ -127,11 +127,7 @@
                   name: ${{ github.event.head_commit.message }}
 
     lint:
-<<<<<<< HEAD
-        name: Lint
-=======
         name: Lint Code
->>>>>>> cae418b7
         runs-on: ubuntu-latest
 
         steps:
