--- conflicted
+++ resolved
@@ -1,10 +1,6 @@
 name: Docs Preview Build
 
 on:
-<<<<<<< HEAD
-    pull_request:
-        types: [synchronize, opened, reopened, edited]
-=======
     push:
         branches-ignore:
             - "main"
@@ -12,7 +8,6 @@
 concurrency:
     cancel-in-progress: true
     group: preview-${{ github.ref }}
->>>>>>> 423e743d
 
 jobs:
     docs:
@@ -36,12 +31,9 @@
                   pip install `grep -v '^\[' rubato.egg-info/requires.txt`
 
             - name: Build Docs
-<<<<<<< HEAD
               run: make docs-save
 
             - name: Transfer Docs to gh-pages (branch)
-=======
->>>>>>> 423e743d
               run: |
                   (cd docs && make save)
 
