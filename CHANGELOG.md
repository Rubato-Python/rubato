# Changelog

## [Unreleased]

### Added

-   `Text` can now rotate.
-   `Button`. A button class that can be used to create a clickable area.
-   `end()`. Quits the game.
-   `pause()`. Pauses the game.
-   `resume()`. Resumes the game.
-   `penetration` and `normal` Manifold properties.
-   removed and deprecated functionality is supported.
<<<<<<< HEAD
=======
-   `colliding` set to Hitboxes that automatically updates with the hitboxes it is currently incident on.
-   `on_exit()` user defineable callback for hitboxes.
>>>>>>> 79443f3e

### Changed

-   Optimized draw cycle, effectively doubling framerates.
-   Some "to" and "from" methods for `Color`.
-   Significantly changed internal `Vector` functionality to allow custom pointers.
-   Moved the rotation parameters from `Component` to `Game Object`.
-   `Component` can now take in a dictionary of parameters.
-   Moved collision test code and impulse resolution to `Engine` class.

### Removed

-   `Vector`'s static method `is_vectorlike()`.
-   `Vector` instance method `translate()`. Use the `+` operator instead.
-   `Vector` instance method `transform()`. Use the `*` operator and `rotate()` instead.
-   Engine static method `overlap()`. Use the built in Hitbox `overlap()` method instead.
-   Removed `sep` property from Manifolds.
-   `Polygon`'s instance method `bounding_box_dimensions()`. This will be replaced by `get_bounds()` in a future patch.
-   `UIElement`. Instead use `Scene.add_ui()` with game objects.

### Fixed

## [v2.0.0] - April 5, 2022

### Added

-   Sound class rewritten
-   Spritesheet support
-   A full UI system
-   Text
-   Quick draw functions in `Display`

### Changed

-   Ported to PySDL2 from pygame
-   Moved all window management from `Game` to `Display`
-   Made classes that only need one instance static classes
-   Rectangle implementation is now distinct from polygons
-   Rename sprite to game object
-   `Input.key_pressed()` can now take in an arbitrary number of arguments

### Removed

-   Default sprite images

## [v1.2.0] - March 15, 2022

### Added

-   Proper 2d physics without angular velocity and torque
-   Circle collision
-   Groups are back

### Changed

-   Updated default image import to actually work properly
-   Hitboxes can now be colored in. This replaces the old Rectangle class
-   Hitboxes are now created like all other components (as in they use a options dictionary)
-   Collision now happen automatically

### Removed

-   Rectangle class

### Fixed

-   Animations are now independent from FPS

## [v1.1.0] - March 01, 2022

### Added

-   Sound system

### Changed

-   Switched to a component based system (similar to Unity)

### Removed

-   Removed Groups because they were deemed useless
-   Physics for now

## [v1.0.0] - Feb 01, 2022

### Added

-   Full Documentation through docstrings and through website
-   Loader for images. (Can load entire folders)
-   Custom errors
-   A full color implementation
-   Added continuous integration
-   Text can be drawn onto surfaces

### Changed

-   A more complete color implementation
-   New time system
-   Switched to GPL-3.0 License
-   Lots of linting
-   Move default options to their own area

### Fixed

-   Many many bugs

## [v0.0.1] - Nov 03, 2021

### Added

-   Basic framework for everything
-   Sprites, Scenes, Main game object
-   Rigidbody implementation

[unreleased]: https://github.com/rubatopy/rubato/tree/main
[v2.0.0]: https://github.com/rubatopy/rubato/tree/v2.0.0
[v1.2.0]: https://github.com/rubatopy/rubato/tree/v1.2.0
[v1.1.0]: https://github.com/rubatopy/rubato/tree/v1.1.0
[v1.0.0]: https://github.com/rubatopy/rubato/tree/v1.0.0
[v0.0.1]: https://github.com/rubatopy/rubato/tree/v0.0.1<|MERGE_RESOLUTION|>--- conflicted
+++ resolved
@@ -10,12 +10,9 @@
 -   `pause()`. Pauses the game.
 -   `resume()`. Resumes the game.
 -   `penetration` and `normal` Manifold properties.
--   removed and deprecated functionality is supported.
-<<<<<<< HEAD
-=======
+-   Removed and deprecated functionality is supported.
 -   `colliding` set to Hitboxes that automatically updates with the hitboxes it is currently incident on.
 -   `on_exit()` user defineable callback for hitboxes.
->>>>>>> 79443f3e
 
 ### Changed
 
