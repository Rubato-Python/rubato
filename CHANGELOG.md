--- conflicted
+++ resolved
@@ -29,11 +29,8 @@
 -   `rigidbody.stop()` method to quickly set the rigidbody velocity to 0.
 -   `EventResponse` and subclasses for individual rubato events
 -   `Animation` now has an alpha that can be set.
-<<<<<<< HEAD
 -   `argb` variants of `Color.from_rgba32()` and `color.rgba32()`
-=======
 -   Python 3.11 support.
->>>>>>> 141c98b9
 
 ### Changed
 
