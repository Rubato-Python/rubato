# Changelog

## [Unreleased]

### Breaking Changes

<<<<<<< HEAD
-   Default z-index for all `Draw` functions is now 0 to match the rest of rubato. (was Math.INF)
=======
-   Changed the type of some scale parameters from a scalar value to a Vector/tuple for more customization and consistency.
>>>>>>> c8aa1f1f

### Added

### Changed

<<<<<<< HEAD
-   All `Draw` functions can now take in a camera as an optional arguement. This will cuase the result to be drawn
    based on that camera.
=======
-   Default z-index for all queue-based `Draw` functions is now 0 to match the rest of rubato. (was Math.INF)
-   All `Draw` functions can now take in a camera as an optional argument.
>>>>>>> c8aa1f1f

### Removed

### Fixed

<<<<<<< HEAD
-   Some things weren't taking into account zoom and the camera's z-index. These issues should be fixed.
=======
-   Some drawing processes weren't taking into account zoom and the camera's z-index.
>>>>>>> c8aa1f1f

## [v0.3.3] - September 12, 2022

### Breaking Changes

-   Renamed `Draw.surf` and `Draw.queue_surf` to `Draw.surface` and `Draw.queue_surface`.
-   Removed all `delete` functions because they did nothing that was useful for memory management,
    which was their purpose.
-   Removed `Sprite`, because `Surface` does the same thing.
-   `Display.update` and `Draw.text` now use center position like the rest of rubato.
-   Removed `PressStart2P` font and replaced it with `Mozart`.

### Added

-   `ParticleSystem`, which manages a system of `Particles`.
-   `remove` functions where needed.
-   `Surface.from_file()` as a replacement for `Sprite`.
-   `shadow` option when drawing text.
-   A few miscellaneous `str` and `repr` methods where most likely to be used.

### Changed

-   Made `Animation.anim_frame()` a function instead of a property method.
-   Renamed `Surface.generate_tx()` to `Surface.regen()`.
-   Renamed `Animation.set_current_state()` to `Animation.set_state()`.
-   Internally use `round()` more often instead of `int()` to avoid rounding errors.
-   `button` attribute of mouse events is now an integer instead of a string to be consistent.

### Removed

-   `Animation.image` because it exposed an underlying SDL surface, which should not be seen by users.
-   Long deprecated mouse methods in `Input`
-   `vector.distance_between` (use `Vector.dist_to()`).
-   `camera` argument from some draw methods to be consistent.

### Fixed

-   Returned `NotImplemented` object instead of raising an error for vector math methods.
-   FPS drawing correctly on smaller resolutions
-   Some `repr` methods not returning a string capable of recreating the object.
-   SDL dlls are now properly bundled on _every_ major platform.

## [v0.3.2] - August 28, 2022

### Breaking Changes

-   `Polygon`s MUST take in a list of vectors in clockwise order instead of counter-clockwise as was before. Generator methods
    automatically reflect this change but if you are passing in your own lists, make sure to reflect this change.
-   `component.true_z()` is now a function instead of a property method. This is to match with our new property method
    convention.

### Added

-   `gameobject.remove_ind()` method to remove an individual component from a game object with a given index.
    Use this to remove components from a game object which holds multiple instances of the same type of component.
-   `component.true_pos()` and `component.true_rotation()` methods to get the position and rotation of a component in
    world space. These functions correctly apply the gameobjects position and rotation to the component while respecting
    offsets.
-   `Vector.poly()` and `Vector.rect()` methods to generate lists of vertices for regular polygons and rectangles.
-   `color.clone()`.
-   Functions that required Vectors before now accept appropriately-sized tuples.
-   `Events.MOUSEWHEEL` and `Events.SCROLL` (which are the same), propagating mouse scroll events.
-   `GameObject`s and `Group`s can now be hidden in order to make their children not draw.
-   `GameObjects`s can be active just like groups.
-   Allowing passing in the hidden attribute into `Component` constructors.
-   `Raster.fill()` and `Surface.fill()`.
-   `Vector.within()` method to check if vector is within a certain distance of another vector.
-   `Raster` component and `Surface` now have a changeable alpha. (`Image` and `Sprite` by extension)

### Changed

-   Modified the internal workings of `gameobject`s components data structure to more flexibly handle inputs.
    (Can now handle getting components by a parent type (such as Hitbox or Component or even object)).
-   Renamed `vector.distance_between()` to `vector.dist_to()`.
-   Renamed `polygon.translated_verts()` to `polygon.offset_verts()`.
-   Renamed `polygon.real_verts()` to `polygon.true_verts()` to maintain naming consistency.
-   Rewrote `Rectangle` from the ground-up.
-   Window is now shown when begin is called. Not when init is called.
-   `mouse_button` key passed in mouse press events renamed to `button`
-   Default physics fps to 50 to align with Unity.
-   Automatically normalized joystick events/getters to be in the range of -1 to 1 instead of -32768 to 32767.

### Removed

-   `hitbox.get_obb()` because it wasn't working properly. Use `hitbox.get_aabb()` instead.
-   `polygon.transformed_verts()` because it was unused in the engine.
-   `camera.scale()`. Simply multiply by the zoom instead.
-   `Surf`, moving its functionality to `Surface` and updating `Raster` and `Image` accordingly.

### Fixed

-   Getting `Rectangle`, `Polygon`, or `Circle` components from a gameobject returning all `Hitbox` type objects.
    You can still replicate this functionality by passing `Hitbox` into the component getter.
-   Offsets (including rotational) not working properly. Physics has also been refactored to handle scaling properly.
-   `Rectangle` side getters and setters, which were not utilizing offsets properly. They now work with the AABB of the
    rectangle.
-   `gameobject.active` not functioning properly.
-   Bug fixing from bugs found through pyright.
-   `Time.delta_time` being misused in a couple rigidbody methods.

## [v0.3.1] - August 19, 2022

### Key Features

-   Made `Vector` a C class, improving overall Rubato performance.
-   Controller support!
-   `Surface` support! This is a class that lets you easily draw to a screen. The drawing is cached and is therefore
    very fast.
-   Increased performance by using `Surface` instead of `Draw` (3-4x improvement).

### Breaking Changes

-   As `Vector` is now a C class, it only holds floats and is therefore subject to floating point errors in unexpected cases.
    Be careful in accuracy-dependent calculations to handle deviation properly. Note that Python ints are implicitly cast to floats
    when used in Vector.
-   `Color.rgba32` is no longer a property is a method instead.
-   `Vector.one` and other similar class properties changed to classmethods, i.e. `Vector.one()`

### Added

-   `Group.all_gameobjects()` to get, recursively, all the game objects belonging to a group and its children.
-   Multiple `Event` types for controller events. Controllers are registered automatically by Rubato for event listening.
-   Assorted `Input` methods for querying the state of a controller.
-   `Raster` renamed to `Surface`.
-   `Raster` is now a component that holds a surface. It is analogous to `Image` for `Sprite`s.
-   Polygon filling algorithm for convex shapes
-   Line and circle/filling algorithms.

### Changed

-   Made `QTree` a C class. This is an internally used class and should not affect normal library usage.
-   Default drawing/debug colors from green to cyan.
-   Made rendering of images faster
-   `Polygon.generate_polygon` to `Vector.poly`. `generate_polygon` is deprecated and will be removed in a future update.

### Removed

-   `Game.name`, which did not do anything... yikes.
-   `Image.surface` is not accessible anymore. Instead use `Image.surf.surf`.
-   `flipx` and `flipy` are no longer available. Instead, set the scale to be negative.
-   `Vector.to_int()`. Use `Vector.floor()` or `Vector.round()` instead.

### Fixed

-   Deeply nested groups not colliding with ancestors
-   Hitboxes outside the boundaries not making use of QTrees properly

## [v0.3.0] - July 31, 2022

### Key Features

-   Optimized collision detection with Quadtrees, speeding up high-demand simulations significantly.

### Breaking Changes

-   z_indexes completely reworked.
-   Some setup, draw, and update methods deprecated in some classes.
-   Camera position is now where it looks at. ie. default camera position is now `Display.center`.
-   Reorder constructor parameters for most classes.
-   Removed `Game.scenes`, moving most `SceneManager` code into `Game`.
-   Renamed several internal `Time` attributes to better describe what they are.
-   Renamed `Vector.random_inside_unit_circle()` to `Vector.rand_unit_vector()`

### Added

-   `Component` now has a z_index
-   true_z property for components which gets the z_index of the `Component` offset by its parent `GameObject`
-   `Time.scheduled_call()` for a self-correcting recurring method call on a timed interval.
-   clone functions for `Group`, `GameObject`, and `Scene`.
-   `Draw.texture` and `Draw.queue_texture` to draw textures to the renderer
-   `Draw.sprite` and `Draw.queue_sprite` to draw sprites to the renderer
-   `Sprite` class to draw images that are not linked to Game Objects
-   `wrap()` function can create and populate a GameObject with component(s) automatically.
-   `world_mouse()` function to easily get the mouse position translated into world-coordinates
-   Support for operations with Vectors using tuples and lists, meaning less objects need to be created.
    (note that no length checking occurs, so make sure your tuples and lists are of length 2).
-   `raise_operator_error()` function to raise an error about an operator in a Pythonic style.
-   `Scene.switch()` instance method that allows users to switch to a scene without calling `Game.set_scene(scene_id)`
-   `Game.draw` and `Game.update` functions, both of which are overrideable, to give user-defineable functionality not reliant on scenes.
-   `Group.contains()` method for checking whether a group or gameobject has already been added to it.
-   `Hitbox.contains_pt` method for checking whether a point is inside a hitbox (useful in buttons and the like)

### Changed

-   Made `Time.now()` a function instead of a property.
-   Refactored collision detection code to not report contact points, since we don't need them anymore.
-   Added `hidden` attribute to all components and removed `visible` attribute from `Animation`, `Image`, and `Raster`
-   Moved `border_color` and `background_color` to individual `Scene` objects instead of a single attribute for the whole game.
-   Restructured the internal file heirarchy. Should not affect normal library useage at all.
-   Default border color in draw functions from `Color.green` to `Color.clear`
-   Use `Draw.{thing}` to draw immediately and `Draw.queue_{thing}` to draw with a specific z_index.
    (replace {thing} with the draw function of your choice)
-   Switching scenes now only takes effect on the next frame.
-   Reordered `Draw.clear` params to be more intuitive.
-   Renderer is automatically cleared if no scene exists.

### Removed

-   z_index from `Group`
-   Misc. unused draw, setup, and update methods for some classes.
-   Advanced rotational physics. Will be added in a later patch once Hitbox is refactored.
-   Vector `unit()` method. Use `normalized()` or `normalize()` instead.

### Fixed

-   Resizing an `Image` now works.
-   Updated all clone functions to work with new stuff.
-   Changing the camera zoom now affects all Sprites.
-   Made vector operations more complete and raise errors properly.
-   `Group.count()` not working properly.

## [v0.2.2] - June 12, 2022

### Breaking Changes

-   Removed all of the defaults dictionaries. Instead we are switching to a pythonic way of doing things. The key names, types, and defaults are still the same so its just a matter of adding \*\* to the beginning of the dictionary.
-   `Vector.angle` now returns the angle in degrees, starting from the top and going clockwise.
-   `Vector.from_radial` now matches the angle format described above and takes in an angle in degrees
-   `Vector.angle_between` now returns the angle in degrees.
-   `Color.random` now a function and not property. -> `Color.random()`
-   `Time.delta_time` and `Time.fixed_delta` are now in seconds instead of milliseconds
-   `Debug.*` all draw functions are moved to the Draw class. Default to Debug functionality.

### Added

-   `Display.get_window_border_size()` returns the size of the black bands around the window.
-   `Input.get_mouse_abs_pos()` returns the absolute position of the mouse.
-   `Display.border_size` fixed and integrated into `Input.get_mouse_pos()`: you only get on-renderer positions.
-   `Image.from_surface()` and `Image.from_buffer` functionality.
-   `Group.active` property. Boolean that controls whether the group is drawn and updated.
-   `Color.random_default()` Allows to randomly choose from a set of default colors.
-   `Debug` Added Debug module, that is called at the end of the game loop.
-   `Debug` Now shows docstring in documentation.

### Changed

-   `Math.sign()` now returns 0 for 0.
-   `time` module renamed to `rb_time` to not conflict with the Python time module.
-   `Draw` now has a default color of green.
-   `os.walk` Each function with os.walk has a recursive option now. To allow you to choose between recursive and shallow.
-   `window_pos` setting window_pos in init() now takes into account the border, so you set the topleft of the border.

### Fixed

-   `Vector.random_inside_unit_circle()` now actually returns a unit vector.
-   Fixed all Vector functions that had an angle in them to use north-degrees properly.
-   Added `Math.rad_to_north_deg()` and `Math.deg_to_north_rad()` to change accurately.
-   Fixed `error.deprecated()` to require a replacement or else it didn't work.

## [v0.2.1] - May 10, 2022

### Added

-   `Text` can now rotate.
-   `Button`. A button class that can be used to create a clickable area.
-   `end()`. Quits the game.
-   `pause()`. Pauses the game.
-   `resume()`. Resumes the game.
-   `penetration` and `normal` Manifold properties.
-   Removed and deprecated functionality is supported.
-   `colliding` set to Hitboxes that automatically updates with the hitboxes it is currently incident on.
-   `on_exit()` user defineable callback for hitboxes.
-   PyInstaller support.
-   All `Hitbox`s now have `get_aabb()` and `get_obb()` methods.
-   Can create a `RigidBody` with density instead of mass and moment. Will usually result in nicer behavior.
-   `Vector` now has a many quality of life methods. As well as rationalization.
-   `Math` fraction simplification, simplifying square roots, and prime number generation.
-   `Display` can now print the screen contents.
-   `Raster` for pixel mutation and drawing. (Separated from image)
-   `Display.border_size` returns the size of the black bands around the draw area.

### Changed

-   Optimized draw cycle, effectively doubling framerates.
-   Some "to" and "from" methods for `Color`.
-   Significantly changed internal `Vector` functionality to allow custom pointers.
-   Moved the rotation parameters from `Component` to `Game Object`.
-   `Component` can now take in a dictionary of parameters.
-   Moved collision test code and impulse resolution to `Engine` class.
-   Changed default physics fps to 30.
-   `Polygon.generate_polygon()` can now takes an optional `options` parameter. When set, it returns a `Polygon` instead of a list of vertices.
-   Move basic draw functions from `Display` to `Draw`.
-   `Text.align` renamed to `Text.anchor` and is now properly documented.
-   `input` module renamed to `rb_input` to not override the built-in function.
-   `math` module renamed to `rb_math` to not override the built-in function.

### Removed

-   `Vector`'s static method `is_vectorlike()`.
-   `Vector` instance method `translate()`. Use the `+` operator instead.
-   `Vector` instance method `transform()`. Use the `*` operator and `rotate()` instead.
-   Engine static method `overlap()`. Use the built in Hitbox `overlap()` method instead.
-   Removed `sep` property from Manifolds.
-   `Polygon`'s instance method `bounding_box_dimensions()`. This will be replaced by `get_bounds()` in a future patch.
-   `UIElement`. Instead use `Scene.add_ui()` with game objects.
-   `Image` no longer has drawing functions. Instead use a `Raster` object.

### Fixed

-   `Text` font defaults was never actually being set if None. Now it is.
-   DLLs now actually bundle.

## [v0.2.0] - April 5, 2022

### Added

-   Sound class rewritten
-   Spritesheet support
-   A full UI system
-   Text
-   Quick draw functions in `Display`

### Changed

-   Ported to PySDL2 from pygame
-   Moved all window management from `Game` to `Display`
-   Made classes that only need one instance static classes
-   Rectangle implementation is now distinct from polygons
-   Rename sprite to game object
-   `Input.key_pressed()` can now take in an arbitrary number of arguments

### Removed

-   Default sprite images

## [v0.1.0] - March 15, 2022

### Added

-   Full Documentation through docstrings and through website
-   Loader for images. (Can load entire folders)
-   Custom errors
-   A full color implementation
-   Added continuous integration
-   Text can be drawn onto surfaces
-   Sound system
-   Proper 2d physics without angular velocity and torque
-   Circle collision
-   Groups are back

### Changed

-   A more complete color implementation
-   New time system
-   Switched to GPL-3.0 License
-   Lots of linting
-   Move default options to their own area
-   Switched to a component based system (similar to Unity)
-   Updated default image import to actually work properly
-   Hitboxes can now be colored in. This replaces the old Rectangle class
-   Hitboxes are now created like all other components (as in they use a options dictionary)
-   Collision now happen automatically

### Removed

-   Rectangle class

### Fixed

-   Many many bugs
-   Removed Groups because they were deemed useless
-   Physics for now
-   Animations are now independent from FPS

## [v0.0.0] - Nov 03, 2021

### Added

-   Basic framework for everything
-   Sprites, Scenes, Main game object
-   Rigidbody implementation

[unreleased]: https://github.com/rubatopy/rubato/
[v0.3.3]: https://github.com/rubatopy/rubato/tree/v0.3.3
[v0.3.2]: https://github.com/rubatopy/rubato/tree/v0.3.2
[v0.3.1]: https://github.com/rubatopy/rubato/tree/v0.3.1
[v0.3.0]: https://github.com/rubatopy/rubato/tree/v0.3.0
[v0.2.2]: https://github.com/rubatopy/rubato/tree/v0.2.2
[v0.2.1]: https://github.com/rubatopy/rubato/tree/v0.2.1
[v0.2.0]: https://github.com/rubatopy/rubato/tree/v0.2.0
[v0.1.0]: https://github.com/rubatopy/rubato/tree/v0.1.0
[v0.0.0]: https://github.com/rubatopy/rubato/tree/v0.0.0<|MERGE_RESOLUTION|>--- conflicted
+++ resolved
@@ -4,33 +4,20 @@
 
 ### Breaking Changes
 
-<<<<<<< HEAD
--   Default z-index for all `Draw` functions is now 0 to match the rest of rubato. (was Math.INF)
-=======
 -   Changed the type of some scale parameters from a scalar value to a Vector/tuple for more customization and consistency.
->>>>>>> c8aa1f1f
-
-### Added
-
-### Changed
-
-<<<<<<< HEAD
--   All `Draw` functions can now take in a camera as an optional arguement. This will cuase the result to be drawn
-    based on that camera.
-=======
+
+### Added
+
+### Changed
+
 -   Default z-index for all queue-based `Draw` functions is now 0 to match the rest of rubato. (was Math.INF)
 -   All `Draw` functions can now take in a camera as an optional argument.
->>>>>>> c8aa1f1f
-
-### Removed
-
-### Fixed
-
-<<<<<<< HEAD
--   Some things weren't taking into account zoom and the camera's z-index. These issues should be fixed.
-=======
+
+### Removed
+
+### Fixed
+
 -   Some drawing processes weren't taking into account zoom and the camera's z-index.
->>>>>>> c8aa1f1f
 
 ## [v0.3.3] - September 12, 2022
 
