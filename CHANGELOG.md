# Changelog

## [Unreleased]

### Key Features

-   Optimized collision detection with Quadtrees, speeding up high-demand simulations significantly.

### Breaking Changes

-   z_indexes completely reworked.
-   Some setup, draw, and update methods deprecated in some classes.

### Added

-   `Component` now has a z_index
-   true_z property for components which gets the z_index of the `Component` offset by its parent `GameObject`
-   `Time.scheduled_call()` for a self-correcting recurring method call on a timed interval.
-   clone functions for `Group`, `GameObject`, and `Scene`.
<<<<<<< HEAD
-   `Draw.texture` and `Draw.immediate_texture` to draw textures to the renderer
-   `Draw.sprite` and `Draw.immediate_sprite` to draw sprites to the renderer
-   `Sprite` class to draw images that are not linked to Game Objects
=======
-   `wrap()` function can create and populate a GameObject with component(s) automatically.
>>>>>>> a7ca664b

### Changed

-   Made `Time.now()` a function instead of a property.
-   Renamed several internal `Time` attributes to better describe what they are.
-   Default physics FPS to 60 from 30.
-   Refactored collision detection code to not report contact points, since we don't need them anymore.
-   Added `hidden` attribute to all components and removed `visible` attribute from `Animation`, `Image`, and `Raster`
-   Moved `border_color` and `background_color` to individual `Scene` objects instead of a single attribute for the whole game.

### Removed

-   z_index from `Group`
-   Misc. unused draw, setup, and update methods for some classes.
-   Advanced rotational physics. Will be added in a later patch once Hitbox is refactored.

### Fixed

-   Resizing an `Image` now works.
-   Updated all clone functions to work with new stuff.

## [v2.2.0] - June 12, 2022

### Breaking Changes

-   Removed all of the defaults dictionaries. Instead we are switching to a pythonic way of doing things. The key names, types, and defaults are still the same so its just a matter of adding \*\* to the beginning of the dictionary.
-   `Vector.angle` now returns the angle in degrees, starting from the top and going clockwise.
-   `Vector.from_radial` now matches the angle format described above and takes in an angle in degrees
-   `Vector.angle_between` now returns the angle in degrees.
-   `Color.random` now a function and not property. -> `Color.random()`
-   `Time.delta_time` and `Time.fixed_delta` are now in seconds instead of milliseconds
-   `Debug.*` all draw functions are moved to the Draw class. Default to Debug functionality.

### Added

-   `Display.get_window_border_size()` returns the size of the black bands around the window.
-   `Input.get_mouse_abs_pos()` returns the absolute position of the mouse.
-   `Display.border_size` fixed and integrated into `Input.get_mouse_pos()`: you only get on-renderer positions.
-   `Image.from_surface()` and `Image.from_buffer` functionality.
-   `Group.active` property. Boolean that controls whether the group is drawn and updated.
-   `Color.random_default()` Allows to randomly choose from a set of default colors.
-   `Debug` Added Debug module, that is called at the end of the game loop.
-   `Debug` Now shows docstring in documentation.

### Changed

-   `Math.sign()` now returns 0 for 0.
-   `time` module renamed to `rb_time` to not conflict with the Python time module.
-   `Draw` now has a default color of green.
-   `os.walk` Each function with os.walk has a recursive option now. To allow you to choose between recursive and shallow.
-   `window_pos` setting window_pos in init() now takes into account the border, so you set the topleft of the border.

### Fixed

-   `Vector.random_inside_unit_circle()` now actually returns a unit vector.
-   Fixed all Vector functions that had an angle in them to use north-degrees properly.
-   Added `Math.rad_to_north_deg()` and `Math.deg_to_north_rad()` to change accurately.
-   Fixed `error.deprecated()` to require a replacement or else it didn't work.

## [v2.1.1] - May 10, 2022

### Added

-   `Display` can now print the screen contents.
-   `Raster` for pixel mutation and drawing. (Separated from image)
-   `Display.border_size` returns the size of the black bands around the draw area.

### Changed

-   `Text.align` renamed to `Text.anchor` and is now properly documented.
-   `input` module renamed to `rb_input` to not override the built-in function.
-   `math` module renamed to `rb_math` to not override the built-in function.

### Removed

-   `Image` no longer has drawing functions. Instead use a `Raster` object.

### Fixed

-   `Text` font defaults was never actually being set if None. Now it is.
-   DLLs now actually bundle.

## [v2.1.0] - May 6, 2022

### Added

-   `Text` can now rotate.
-   `Button`. A button class that can be used to create a clickable area.
-   `end()`. Quits the game.
-   `pause()`. Pauses the game.
-   `resume()`. Resumes the game.
-   `penetration` and `normal` Manifold properties.
-   Removed and deprecated functionality is supported.
-   `colliding` set to Hitboxes that automatically updates with the hitboxes it is currently incident on.
-   `on_exit()` user defineable callback for hitboxes.
-   PyInstaller support.
-   All `Hitbox`s now have `get_aabb()` and `get_obb()` methods.
-   Can create a `RigidBody` with density instead of mass and moment. Will usually result in nicer behavior.
-   `Vector` now has a many quality of life methods. As well as rationalization.
-   `Math` fraction simplification, simplifying square roots, and prime number generation.

### Changed

-   Optimized draw cycle, effectively doubling framerates.
-   Some "to" and "from" methods for `Color`.
-   Significantly changed internal `Vector` functionality to allow custom pointers.
-   Moved the rotation parameters from `Component` to `Game Object`.
-   `Component` can now take in a dictionary of parameters.
-   Moved collision test code and impulse resolution to `Engine` class.
-   Changed default physics fps to 30.
-   `Polygon.generate_polygon()` can now takes an optional `options` parameter. When set, it returns a `Polygon` instead of a list of vertices.
-   Move basic draw functions from `Display` to `Draw`.
-   `SceneManager` is now a static class. Can still be referenced from `Game.scenes`.
-   `Scene` can now be created with a `name` parameter and will be automatically added to the `SceneManager`.

### Removed

-   `Vector`'s static method `is_vectorlike()`.
-   `Vector` instance method `translate()`. Use the `+` operator instead.
-   `Vector` instance method `transform()`. Use the `*` operator and `rotate()` instead.
-   Engine static method `overlap()`. Use the built in Hitbox `overlap()` method instead.
-   Removed `sep` property from Manifolds.
-   `Polygon`'s instance method `bounding_box_dimensions()`. This will be replaced by `get_bounds()` in a future patch.
-   `UIElement`. Instead use `Scene.add_ui()` with game objects.

## [v2.0.0] - April 5, 2022

### Added

-   Sound class rewritten
-   Spritesheet support
-   A full UI system
-   Text
-   Quick draw functions in `Display`

### Changed

-   Ported to PySDL2 from pygame
-   Moved all window management from `Game` to `Display`
-   Made classes that only need one instance static classes
-   Rectangle implementation is now distinct from polygons
-   Rename sprite to game object
-   `Input.key_pressed()` can now take in an arbitrary number of arguments

### Removed

-   Default sprite images

## [v1.2.0] - March 15, 2022

### Added

-   Proper 2d physics without angular velocity and torque
-   Circle collision
-   Groups are back

### Changed

-   Updated default image import to actually work properly
-   Hitboxes can now be colored in. This replaces the old Rectangle class
-   Hitboxes are now created like all other components (as in they use a options dictionary)
-   Collision now happen automatically

### Removed

-   Rectangle class

### Fixed

-   Animations are now independent from FPS

## [v1.1.0] - March 01, 2022

### Added

-   Sound system

### Changed

-   Switched to a component based system (similar to Unity)

### Removed

-   Removed Groups because they were deemed useless
-   Physics for now

## [v1.0.0] - Feb 01, 2022

### Added

-   Full Documentation through docstrings and through website
-   Loader for images. (Can load entire folders)
-   Custom errors
-   A full color implementation
-   Added continuous integration
-   Text can be drawn onto surfaces

### Changed

-   A more complete color implementation
-   New time system
-   Switched to GPL-3.0 License
-   Lots of linting
-   Move default options to their own area

### Fixed

-   Many many bugs

## [v0.0.1] - Nov 03, 2021

### Added

-   Basic framework for everything
-   Sprites, Scenes, Main game object
-   Rigidbody implementation

[unreleased]: https://github.com/rubatopy/rubato/tree/main
[v2.2.0]: https://github.com/rubatopy/rubato/tree/v2.2.0
[v2.1.1]: https://github.com/rubatopy/rubato/tree/v2.1.1
[v2.1.0]: https://github.com/rubatopy/rubato/tree/v2.1.0
[v2.0.0]: https://github.com/rubatopy/rubato/tree/v2.0.0
[v1.2.0]: https://github.com/rubatopy/rubato/tree/v1.2.0
[v1.1.0]: https://github.com/rubatopy/rubato/tree/v1.1.0
[v1.0.0]: https://github.com/rubatopy/rubato/tree/v1.0.0
[v0.0.1]: https://github.com/rubatopy/rubato/tree/v0.0.1<|MERGE_RESOLUTION|>--- conflicted
+++ resolved
@@ -17,13 +17,10 @@
 -   true_z property for components which gets the z_index of the `Component` offset by its parent `GameObject`
 -   `Time.scheduled_call()` for a self-correcting recurring method call on a timed interval.
 -   clone functions for `Group`, `GameObject`, and `Scene`.
-<<<<<<< HEAD
 -   `Draw.texture` and `Draw.immediate_texture` to draw textures to the renderer
 -   `Draw.sprite` and `Draw.immediate_sprite` to draw sprites to the renderer
 -   `Sprite` class to draw images that are not linked to Game Objects
-=======
 -   `wrap()` function can create and populate a GameObject with component(s) automatically.
->>>>>>> a7ca664b
 
 ### Changed
 
