--- conflicted
+++ resolved
@@ -23,12 +23,9 @@
 -   `GameObject`s and `Group`s can now be hidden in order to make their children not draw.
 -   `GameObjects`s can be active just like groups.
 -   Allowing passing in the hidden attribute into `Component` constructors.
-<<<<<<< HEAD
 -   `Raster.fill()` and `Surface.fill()`.
 -   `Vector.within()` method to check if vector is within a certain distance of another vector.
-=======
 -   `Raster` component and `Surface` now have a changeable alpha. (`Image` and `Sprite` by extension)
->>>>>>> a0f7c87f
 
 ### Changed
 
