# Changelog

## [Unreleased]

### Key Features

-   Optimized collision detection with Quadtrees, speeding up high-demand simulations significantly.

### Breaking Changes

-   z_indexes completely reworked.
-   Some setup, draw, and update methods deprecated in some classes.
-   Camera position is now where it looks at. ie. default camera position is now `Display.center`.
-   Reorder constructor parameters for most classes.
-   Removed `Game.scenes`, moving most `SceneManager` code into `Game`.

### Added

-   `Component` now has a z_index
-   true_z property for components which gets the z_index of the `Component` offset by its parent `GameObject`
-   `Time.scheduled_call()` for a self-correcting recurring method call on a timed interval.
-   clone functions for `Group`, `GameObject`, and `Scene`.
-   `Draw.texture` and `Draw.queue_texture` to draw textures to the renderer
-   `Draw.sprite` and `Draw.queue_sprite` to draw sprites to the renderer
-   `Sprite` class to draw images that are not linked to Game Objects
-   `wrap()` function can create and populate a GameObject with component(s) automatically.
-   `world_mouse()` function to easily get the mouse position translated into world-coordinates
-   Support for operations with Vectors using tuples and lists, meaning less objects need to be created.
    (note that no length checking occurs, so make sure your tuples and lists are of length 2).
-   `raise_operator_error()` function to raise an error about an operator in a Pythonic style.
-   `Scene.switch()` instance method that allows users to switch to a scene without calling `Game.set_scene(scene_id)`
<<<<<<< HEAD
-   `Game.draw` and `Game.update` function, both of which are overrideable, to give user-defineable functionality not reliant on scenes.
=======
-   `Group.contains()` method for checking whether a group or gameobject has already been added to it.
>>>>>>> 3f361544

### Changed

-   Made `Time.now()` a function instead of a property.
-   Renamed several internal `Time` attributes to better describe what they are.
-   Refactored collision detection code to not report contact points, since we don't need them anymore.
-   Added `hidden` attribute to all components and removed `visible` attribute from `Animation`, `Image`, and `Raster`
-   Moved `border_color` and `background_color` to individual `Scene` objects instead of a single attribute for the whole game.
-   Restructured the internal file heirarchy. Should not affect normal library useage at all.
-   Default border color in draw functions from `Color.green` to `Color.clear`
-   Use `Draw.{thing}` to draw immediately and `Draw.queue_{thing}` to draw with a specific z_index.
    (replace {thing} with the draw function of your choice)
-   Switching scenes now only takes effect on the next frame.
<<<<<<< HEAD
-   Reordered `Draw.clear` params to be more intuitive.
-   Renderer is now not automatically cleared if no scene exists.
=======
-   Renamed `Vector.random_inside_unit_circle()` to `Vector.rand_unit_vector()`
>>>>>>> 3f361544

### Removed

-   z_index from `Group`
-   Misc. unused draw, setup, and update methods for some classes.
-   Advanced rotational physics. Will be added in a later patch once Hitbox is refactored.
-   Vector `unit()` method. Use `normalized()` or `normalize()` instead.

### Fixed

-   Resizing an `Image` now works.
-   Updated all clone functions to work with new stuff.
-   Changing the camera zoom now affects all Sprites.
-   Made vector operations more complete and raise errors properly.
-   `Group.count()` not working properly.

## [v2.2.0] - June 12, 2022

### Breaking Changes

-   Removed all of the defaults dictionaries. Instead we are switching to a pythonic way of doing things. The key names, types, and defaults are still the same so its just a matter of adding \*\* to the beginning of the dictionary.
-   `Vector.angle` now returns the angle in degrees, starting from the top and going clockwise.
-   `Vector.from_radial` now matches the angle format described above and takes in an angle in degrees
-   `Vector.angle_between` now returns the angle in degrees.
-   `Color.random` now a function and not property. -> `Color.random()`
-   `Time.delta_time` and `Time.fixed_delta` are now in seconds instead of milliseconds
-   `Debug.*` all draw functions are moved to the Draw class. Default to Debug functionality.

### Added

-   `Display.get_window_border_size()` returns the size of the black bands around the window.
-   `Input.get_mouse_abs_pos()` returns the absolute position of the mouse.
-   `Display.border_size` fixed and integrated into `Input.get_mouse_pos()`: you only get on-renderer positions.
-   `Image.from_surface()` and `Image.from_buffer` functionality.
-   `Group.active` property. Boolean that controls whether the group is drawn and updated.
-   `Color.random_default()` Allows to randomly choose from a set of default colors.
-   `Debug` Added Debug module, that is called at the end of the game loop.
-   `Debug` Now shows docstring in documentation.

### Changed

-   `Math.sign()` now returns 0 for 0.
-   `time` module renamed to `rb_time` to not conflict with the Python time module.
-   `Draw` now has a default color of green.
-   `os.walk` Each function with os.walk has a recursive option now. To allow you to choose between recursive and shallow.
-   `window_pos` setting window_pos in init() now takes into account the border, so you set the topleft of the border.

### Fixed

-   `Vector.random_inside_unit_circle()` now actually returns a unit vector.
-   Fixed all Vector functions that had an angle in them to use north-degrees properly.
-   Added `Math.rad_to_north_deg()` and `Math.deg_to_north_rad()` to change accurately.
-   Fixed `error.deprecated()` to require a replacement or else it didn't work.

## [v2.1.1] - May 10, 2022

### Added

-   `Display` can now print the screen contents.
-   `Raster` for pixel mutation and drawing. (Separated from image)
-   `Display.border_size` returns the size of the black bands around the draw area.

### Changed

-   `Text.align` renamed to `Text.anchor` and is now properly documented.
-   `input` module renamed to `rb_input` to not override the built-in function.
-   `math` module renamed to `rb_math` to not override the built-in function.

### Removed

-   `Image` no longer has drawing functions. Instead use a `Raster` object.

### Fixed

-   `Text` font defaults was never actually being set if None. Now it is.
-   DLLs now actually bundle.

## [v2.1.0] - May 6, 2022

### Added

-   `Text` can now rotate.
-   `Button`. A button class that can be used to create a clickable area.
-   `end()`. Quits the game.
-   `pause()`. Pauses the game.
-   `resume()`. Resumes the game.
-   `penetration` and `normal` Manifold properties.
-   Removed and deprecated functionality is supported.
-   `colliding` set to Hitboxes that automatically updates with the hitboxes it is currently incident on.
-   `on_exit()` user defineable callback for hitboxes.
-   PyInstaller support.
-   All `Hitbox`s now have `get_aabb()` and `get_obb()` methods.
-   Can create a `RigidBody` with density instead of mass and moment. Will usually result in nicer behavior.
-   `Vector` now has a many quality of life methods. As well as rationalization.
-   `Math` fraction simplification, simplifying square roots, and prime number generation.

### Changed

-   Optimized draw cycle, effectively doubling framerates.
-   Some "to" and "from" methods for `Color`.
-   Significantly changed internal `Vector` functionality to allow custom pointers.
-   Moved the rotation parameters from `Component` to `Game Object`.
-   `Component` can now take in a dictionary of parameters.
-   Moved collision test code and impulse resolution to `Engine` class.
-   Changed default physics fps to 30.
-   `Polygon.generate_polygon()` can now takes an optional `options` parameter. When set, it returns a `Polygon` instead of a list of vertices.
-   Move basic draw functions from `Display` to `Draw`.

### Removed

-   `Vector`'s static method `is_vectorlike()`.
-   `Vector` instance method `translate()`. Use the `+` operator instead.
-   `Vector` instance method `transform()`. Use the `*` operator and `rotate()` instead.
-   Engine static method `overlap()`. Use the built in Hitbox `overlap()` method instead.
-   Removed `sep` property from Manifolds.
-   `Polygon`'s instance method `bounding_box_dimensions()`. This will be replaced by `get_bounds()` in a future patch.
-   `UIElement`. Instead use `Scene.add_ui()` with game objects.

## [v2.0.0] - April 5, 2022

### Added

-   Sound class rewritten
-   Spritesheet support
-   A full UI system
-   Text
-   Quick draw functions in `Display`

### Changed

-   Ported to PySDL2 from pygame
-   Moved all window management from `Game` to `Display`
-   Made classes that only need one instance static classes
-   Rectangle implementation is now distinct from polygons
-   Rename sprite to game object
-   `Input.key_pressed()` can now take in an arbitrary number of arguments

### Removed

-   Default sprite images

## [v1.2.0] - March 15, 2022

### Added

-   Proper 2d physics without angular velocity and torque
-   Circle collision
-   Groups are back

### Changed

-   Updated default image import to actually work properly
-   Hitboxes can now be colored in. This replaces the old Rectangle class
-   Hitboxes are now created like all other components (as in they use a options dictionary)
-   Collision now happen automatically

### Removed

-   Rectangle class

### Fixed

-   Animations are now independent from FPS

## [v1.1.0] - March 01, 2022

### Added

-   Sound system

### Changed

-   Switched to a component based system (similar to Unity)

### Removed

-   Removed Groups because they were deemed useless
-   Physics for now

## [v1.0.0] - Feb 01, 2022

### Added

-   Full Documentation through docstrings and through website
-   Loader for images. (Can load entire folders)
-   Custom errors
-   A full color implementation
-   Added continuous integration
-   Text can be drawn onto surfaces

### Changed

-   A more complete color implementation
-   New time system
-   Switched to GPL-3.0 License
-   Lots of linting
-   Move default options to their own area

### Fixed

-   Many many bugs

## [v0.0.1] - Nov 03, 2021

### Added

-   Basic framework for everything
-   Sprites, Scenes, Main game object
-   Rigidbody implementation

[unreleased]: https://github.com/rubatopy/rubato/tree/main
[v2.2.0]: https://github.com/rubatopy/rubato/tree/v2.2.0
[v2.1.1]: https://github.com/rubatopy/rubato/tree/v2.1.1
[v2.1.0]: https://github.com/rubatopy/rubato/tree/v2.1.0
[v2.0.0]: https://github.com/rubatopy/rubato/tree/v2.0.0
[v1.2.0]: https://github.com/rubatopy/rubato/tree/v1.2.0
[v1.1.0]: https://github.com/rubatopy/rubato/tree/v1.1.0
[v1.0.0]: https://github.com/rubatopy/rubato/tree/v1.0.0
[v0.0.1]: https://github.com/rubatopy/rubato/tree/v0.0.1<|MERGE_RESOLUTION|>--- conflicted
+++ resolved
@@ -29,11 +29,8 @@
     (note that no length checking occurs, so make sure your tuples and lists are of length 2).
 -   `raise_operator_error()` function to raise an error about an operator in a Pythonic style.
 -   `Scene.switch()` instance method that allows users to switch to a scene without calling `Game.set_scene(scene_id)`
-<<<<<<< HEAD
 -   `Game.draw` and `Game.update` function, both of which are overrideable, to give user-defineable functionality not reliant on scenes.
-=======
 -   `Group.contains()` method for checking whether a group or gameobject has already been added to it.
->>>>>>> 3f361544
 
 ### Changed
 
@@ -47,12 +44,9 @@
 -   Use `Draw.{thing}` to draw immediately and `Draw.queue_{thing}` to draw with a specific z_index.
     (replace {thing} with the draw function of your choice)
 -   Switching scenes now only takes effect on the next frame.
-<<<<<<< HEAD
 -   Reordered `Draw.clear` params to be more intuitive.
 -   Renderer is now not automatically cleared if no scene exists.
-=======
 -   Renamed `Vector.random_inside_unit_circle()` to `Vector.rand_unit_vector()`
->>>>>>> 3f361544
 
 ### Removed
 
