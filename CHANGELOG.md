--- conflicted
+++ resolved
@@ -20,13 +20,10 @@
 
 ### Breaking Changes
 
-<<<<<<< HEAD
 -   Entirely removed the `Group` class. This means code utilizing groups will need to be significantly refactored.
 -   Refactored `Scene`s as a consequence of the removal of groups. See documentation for more information.
 -   Added `ignore_cam` option to `GameObject`s. This decides whether the gameobject respects the scene's camera when it draws.
-=======
 -   `Text` no longer can affect `Font`s directly.
->>>>>>> 5e95f72a
 
 ### Added
 
