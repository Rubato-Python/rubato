--- conflicted
+++ resolved
@@ -23,18 +23,10 @@
     """Initialize Rubato"""
     # pylint: disable=unused-argument
     rubato.init(
-<<<<<<< HEAD
         window_size=Vector(200, 100),
         res=Vector(400, 200),
         hidden=True,
-=======
-        {
-            "window_size": Vector(200, 100),
-            "res": Vector(400, 200),
-            "hidden": True,
-            "window_pos": Vector(0, 0),
-        }
->>>>>>> 4da18234
+        window_pos=Vector(0, 0),
     )
     yield
     sdl2.sdlttf.TTF_Quit()
