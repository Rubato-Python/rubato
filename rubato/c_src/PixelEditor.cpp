#include <cstdint>
#include <cstring>
#include <limits.h>
#include <math.h>

// Sets the pixel at x, y to the color specified.
inline void setPixel(size_t _pixels, int width, int x, int y, size_t color) {
    uint32_t a_mask = 0x000000FF;

    int off = y * width + x;
    uint32_t src = (uint32_t)color;
    uint32_t* pixels = (uint32_t*)_pixels;
    uint8_t src_a = src & a_mask;

    if (src_a == 0xFF) {
        pixels[off] = src;
    } else {
        uint32_t r_mask = 0xFF000000;
        uint32_t g_mask = 0x00FF0000;
        uint32_t b_mask = 0x0000FF00;

        uint32_t dest = pixels[off];
        uint8_t dest_a = pixels[off] & a_mask;
        uint8_t one_minus = 0xFF - src_a;

        uint8_t red = ((((src & r_mask) >> 24) * src_a) >> 8) | ((((dest & r_mask) >> 24) * one_minus) >> 8);
        uint8_t green = ((((src & g_mask) >> 16) * src_a) >> 8) | ((((dest & g_mask) >> 16) * one_minus) >> 8);
        uint8_t blue = ((((src & b_mask) >> 8) * src_a) >> 8) | ((((dest & b_mask) >> 8) * one_minus) >> 8);

        uint8_t alpha = src_a | ((dest_a * one_minus) >> 8);

        pixels[off] = (red << 24) | (green << 16) | (blue << 8) | alpha;
    }
}

// Sets the pixel but clips at the edges of the surface.
inline void setPixelSafe(size_t _pixels, int width, int height, int x, int y, size_t color) {
    if (x < width && y < height && x >= 0 && y >= 0) {
        setPixel(_pixels, width, x, y, color);
    }
}

// Gets the pixel at x, y from the surface and returns it as an int.
inline int getPixel(size_t _pixels, int width, int x, int y) {
    return (int)((uint32_t*)_pixels)[y * width + x];
}

// Gets the pixel but returns 0 if the pixel is outside the surface.
inline int getPixelSafe(size_t _pixels, int width, int height, int x, int y) {
    if (x < width && y < height && x >= 0 && y >= 0) {
        return getPixel(_pixels, width, x, y);
    }
    return 0;
}

// Draws a line from (x1, y1) to (x2, y2) with the specified color.
inline void drawLine(size_t _pixels, int width, int height, int x1, int y1, int x2, int y2, size_t color) {
    bool x_l = x1 < x2;
    bool y_l = y1 < y2;

    int dx = x_l ? x2 - x1 : x1 - x2;
    int dy = y_l ? y2 - y1 : y1 - y2;
    int sx = x_l ? 1 : -1;
    int sy = y_l ? 1 : -1;

    int err = dx - dy;
    while (true) {
        setPixelSafe(_pixels, width, height, x1, y1, color);
        if (x1 == x2 && y1 == y2) {
            break;
        }
        int e2 = 2 * err;
        if (e2 > -dy) {
            err -= dy;
            x1 += sx;
        }
        if (e2 < dx) {
            err += dx;
            y1 += sy;
        }
    }
}

// Draws a line from (x1, y1) to (x2, y2) with the specified color and thickness.
inline void drawLine(size_t _pixels, int width, int height, int x1, int y1, int x2, int y2, size_t color, int thickness) {
    if (thickness == 1) {
        drawLine(_pixels, width, height, x1, y1, x2, y2, color);
        return;
    }
    int s, f;
    if (thickness % 2 == 0) {
        s = -thickness / 2;
        f = thickness / 2;
    } else {
        s = -(thickness - 1) / 2;
        f = ((thickness - 1) / 2) + 1;
    }
    for (int x = s; x < f; x++) {
        for (int y = s; y < f; y++) {
            drawLine(_pixels, width, height, x1 + x, y1 + y, x2 + x, y2 + y, color);
        }
    }
}

// Draws a circle with the specified color.
inline void drawCircle(size_t _pixels, int width, int height, int xc, int yc, int radius, size_t color) {
    int x = radius;
    int y = 0;
    int E = -x;
    while (x >= y) {
        setPixelSafe(_pixels, width, height, xc + x, yc + y, color);
        setPixelSafe(_pixels, width, height, xc - x, yc - y, color);
        setPixelSafe(_pixels, width, height, xc + y, yc + x, color);
        setPixelSafe(_pixels, width, height, xc - y, yc + x, color);
        setPixelSafe(_pixels, width, height, xc + x, yc - y, color);
        setPixelSafe(_pixels, width, height, xc - x, yc + y, color);
        setPixelSafe(_pixels, width, height, xc + y, yc - x, color);
        setPixelSafe(_pixels, width, height, xc - y, yc - x, color);

        E += 2 * (y++) + 1;
        if (E >= 0) {
            E -= 2 * (x--) + 1;
        }
    }
}

<<<<<<< HEAD
inline void drawCircle(size_t _pixels, int width, int height, int xc, int yc, int radius, size_t color, int thickness) {
    int inner, outer;
    if (thickness % 2 == 0){
        outer = radius + (thickness / 2) - 1;
        inner = radius - (thickness / 2);
    }
    else {
        outer = radius + (thickness / 2);
        inner = radius - (thickness / 2);
    }
    int xo = outer;
    int xi = inner;
    int y = 0;
    int erro = 1 - xo;
    int erri = 1 - xi;

    while(xo >= y) {
        drawLine(_pixels, width, height, xc + xi, yc + y, xc + xo, yc + y, color);
        drawLine(_pixels, width, height, xc + y, yc + xi, xc + y, yc + xo, color);
        drawLine(_pixels, width, height, xc - xo, yc + y, xc - xi, yc + y, color);
        drawLine(_pixels, width, height, xc - y, yc + xi, xc - y, yc + xo, color);
        drawLine(_pixels, width, height, xc - xo, yc - y, xc - xi, yc - y, color);
        drawLine(_pixels, width, height, xc - y, yc - xo, xc - y, yc - xi, color);
        drawLine(_pixels, width, height, xc + xi, yc - y, xc + xo, yc - y, color);
        drawLine(_pixels, width, height, xc + y, yc - xo, xc + y, yc - xi, color);

        y++;

        if (erro < 0) {
            erro += 2 * y + 1;
        } else {
            xo--;
            erro += 2 * (y - xo + 1);
        }

        if (y > inner) {
            xi = y;
        } else {
            if (erri < 0) {
                erri += 2 * y + 1;
            } else {
                xi--;
                erri += 2 * (y - xi + 1);
            }
        }
    }
}

=======
// Fills a circle with the specified color.
>>>>>>> 4091175b
inline void fillCircle(size_t _pixels, int width, int height, int xc, int yc, int radius, size_t color) {
    int x = radius;
    int y = 0;
    int E = -x;
    while (x >= y) {
        drawLine(_pixels, width, height, xc + x, yc + y, xc - x, yc + y, color);
        drawLine(_pixels, width, height, xc - y, yc + x, xc + y, yc + x, color);
        drawLine(_pixels, width, height, xc - x, yc - y, xc + x, yc - y, color);
        drawLine(_pixels, width, height, xc - y, yc - x, xc + y, yc - x, color);

        E += 2 * (y++) + 1;
        if (E >= 0) {
            E -= 2 * (x--) + 1;
        }
    }
}

// Fill a polygon with the specified color.
inline void drawPoly(size_t _pixels, int width, int height, void* vx, void* vy, int len, size_t color, int thickness = 1) {
    int* v_x = (int*)vx;
    int* v_y = (int*)vy;
    for (int i = 0; i < len; i++) {
        drawLine(_pixels, width, height, v_x[i], v_y[i], v_x[(i + 1) % len], v_y[(i + 1) % len], color, thickness);
    }
}

// Fill a polygon with the specified color.
<<<<<<< HEAD
inline void fillPolyConvex(size_t _pixels, int width, int height, void* vx, void* vy, int len, size_t color) {
    int* v_x = (int*) vx;
	int* v_y = (int*) vy;
	int* v_x_min = (int*) malloc(sizeof(int) * height); // max height
	int* v_x_max = (int*) malloc(sizeof(int) * height); // max height

	for (int i = 0; i < height; i++) {
        v_x_min[i] = width+1;
        v_x_max[i] = -1;
    }


    // line algo
    for (int i = 0; i < len; i++){
        int x1 = v_x[i], y1 = v_y[i], x2 = v_x[(i+1) % len], y2 = v_y[(i+1) % len];
        bool x_l = x1 < x2;
        bool y_l = y1 < y2;

        int dx = x_l ? x2 - x1 : x1 - x2;
        int dy = y_l ? y2 - y1 : y1 - y2;
        int sx = x_l ? 1 : -1;
        int sy = y_l ? 1 : -1;

        int err = dx - dy;
        while (true) {

            // logic for min and max
            if (x1 < v_x_min[y1]) {
                v_x_min[y1] = x1;
            }
            if (x1 > v_x_max[y1]) {
                v_x_max[y1] = x1;
            }
            // end


            if (x1 == x2 && y1 == y2) {
                break;
            }
            int e2 = 2 * err;
            if (e2 > -dy) {
                err -= dy;
                x1 += sx;
            }
            if (e2 < dx) {
                err += dx;
                y1 += sy;
            }
        }
    }

    // draw lines across to fill
    for (int i = 0; i < height; i++) {
        if (v_x_max[i] == -1) {
            continue;
        }
        drawLine(_pixels, width, height, v_x_min[i], i, v_x_max[i], i, color);
    }
=======
inline void fillPoly(size_t _pixels, int width, int height, void* vx, void* vy, int len, size_t color) {
    // int* v_x = (int*) vx;
    // int* v_y = (int*) vy;

    // yamm i literally dont know how to get this to work please help me im begging you
>>>>>>> 4091175b
}

// Draw a rectangle with the specified color.
inline void drawRect(size_t _pixels, int width, int height, int x, int y, int w, int h, size_t color) {
    for (int i = x; i < w + x; i++) {
        setPixelSafe(_pixels, width, height, i, y, color);
        setPixelSafe(_pixels, width, height, i, y + h - 1, color);
    }
    for (int i = y; i < h + y; i++) {
        setPixelSafe(_pixels, width, height, x, i, color);
        setPixelSafe(_pixels, width, height, x + w - 1, i, color);
    }
}

// Draws a rectangle with the specified color and thickness.
inline void drawRect(size_t _pixels, int width, int height, int x, int y, int w, int h, size_t color, int thickness) {
    if (thickness == 1) {
        drawRect(_pixels, width, height, x, y, w, h, color);
        return;
    } else {
        int s, f;
        if (thickness % 2 == 0) {
            s = -thickness / 2;
            f = thickness / 2;
        } else {
            s = -(thickness - 1) / 2;
            f = ((thickness - 1) / 2) + 1;
        }
        for (int i = s; i < f; i++) {
            drawRect(_pixels, width, height, x + i, y + i, w - (2 * i), h - (2 * i), color);
        }
    }
}

// Fill a rectangle with the specified color.
inline void fillRect(size_t _pixels, int width, int height, int x, int y, int w, int h, size_t color) {
    for (int i = y; i < h + y; i++) {
        for (int j = x; j < w + x; j++) {
            setPixelSafe(_pixels, width, height, j, i, color);
        }
    }
}

inline void clearPixels(size_t _pixels, int width, int height) {
    memset((size_t*)_pixels, 0, width * height * 4);
}<|MERGE_RESOLUTION|>--- conflicted
+++ resolved
@@ -124,7 +124,6 @@
     }
 }
 
-<<<<<<< HEAD
 inline void drawCircle(size_t _pixels, int width, int height, int xc, int yc, int radius, size_t color, int thickness) {
     int inner, outer;
     if (thickness % 2 == 0){
@@ -173,9 +172,7 @@
     }
 }
 
-=======
 // Fills a circle with the specified color.
->>>>>>> 4091175b
 inline void fillCircle(size_t _pixels, int width, int height, int xc, int yc, int radius, size_t color) {
     int x = radius;
     int y = 0;
@@ -203,7 +200,6 @@
 }
 
 // Fill a polygon with the specified color.
-<<<<<<< HEAD
 inline void fillPolyConvex(size_t _pixels, int width, int height, void* vx, void* vy, int len, size_t color) {
     int* v_x = (int*) vx;
 	int* v_y = (int*) vy;
@@ -262,13 +258,8 @@
         }
         drawLine(_pixels, width, height, v_x_min[i], i, v_x_max[i], i, color);
     }
-=======
-inline void fillPoly(size_t _pixels, int width, int height, void* vx, void* vy, int len, size_t color) {
-    // int* v_x = (int*) vx;
-    // int* v_y = (int*) vy;
-
-    // yamm i literally dont know how to get this to work please help me im begging you
->>>>>>> 4091175b
+    free(v_x_min);
+    free(v_x_max);
 }
 
 // Draw a rectangle with the specified color.
