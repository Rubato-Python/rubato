--- conflicted
+++ resolved
@@ -20,12 +20,9 @@
         pos: The position of the game object. Defaults to (0, 0).
         rotation: The rotation of the game object. Defaults to 0.
         z_index: The z-index of the game object. Defaults to 0.
-<<<<<<< HEAD
-=======
         ignore_cam: Whether the game object ignores the scene's camera when drawing or not. If set, all children will
             ignore the scene's camera. Defaults to False.
         parent: The parent of the game object. Defaults to None.
->>>>>>> 5d7b2979
         name: The name of the game object. Defaults to "".
         debug: Whether to draw the center of the game object. Defaults to False.
         active: Whether the game object is active or not. Defaults to True.
@@ -37,11 +34,8 @@
         pos: Vector | tuple[float, float] = (0, 0),
         rotation: float = 0,
         z_index: int = 0,
-<<<<<<< HEAD
-=======
         ignore_cam: bool = False,
         parent: GameObject | None = None,
->>>>>>> 5d7b2979
         name: str = "",
         debug: bool = False,
         active: bool = True,
