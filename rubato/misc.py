--- conflicted
+++ resolved
@@ -22,11 +22,8 @@
     pos: Vector | tuple[float, float] = (0, 0),
     rotation: float = 0,  # test: skip
     z_index: int = 0,
-<<<<<<< HEAD
-=======
     ignore_cam: bool = False,
     parent: GameObject | None = None,
->>>>>>> 5d7b2979
     name: str = "",
     debug: bool = False,
     active: bool = True,
@@ -40,11 +37,8 @@
         pos: The position of the GameObject. Defaults to (0, 0).
         rotation: The rotation of the GameObject. Defaults to 0.
         z_index: The z_index of the GameObject. Defaults to 0.
-<<<<<<< HEAD
-=======
         ignore_cam: Whether the GameObject ignores the scene's camera when drawing or not. Defaults to False.
         parent: The parent GameObject of the GameObject. Defaults to None.
->>>>>>> 5d7b2979
         name: The name of the GameObject. Defaults to "".
         debug: Whether the GameObject is in debug mode. Defaults to False.
         active: Whether the GameObject is active. Defaults to True.
