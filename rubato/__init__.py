"""
rubato is a modern 2D game engine for python. Accurate fixed-step physics
simulations, robust scene and game object management, event listener system and more
all come prepackaged.

Fundamentally, rubato is built developer-focused. From intricate rigidbody
simulations to 2D games, rubato streamlines development for beginners and the
poweruser. And all that finally with some legible documentation.
"""

# pylint: disable=wrong-import-position
from typing import Literal
from warnings import simplefilter
from importlib.resources import files
from pathlib import Path
import os, sys

# Sets the sdl path to the proper rubato sdl directory, from now on all sdl imports will be relative to this directory.
if sys.platform.startswith("darwin"):
<<<<<<< HEAD
    if os.uname().machine == "arm64":  # test: skip
        os.environ["PYSDL2_DLL_PATH"] = str(Path(__file__).parent / "static/dll/mac/silicon")  # test: skip
=======
    if os.uname().machine == "arm64":  # type: ignore
        os.environ["PYSDL2_DLL_PATH"] = str(Path(__file__).parent / "static/dll/mac/silicon")
>>>>>>> c0a52dbd
    else:
        os.environ["PYSDL2_DLL_PATH"] = str(Path(__file__).parent / "static/dll/mac/intel")  # test: skip
if sys.platform.startswith("win32"):
    os.environ["PYSDL2_DLL_PATH"] = str(Path(__file__).parent / "static/dll/windows")  # test: skip

simplefilter("ignore", UserWarning)

import sdl2, sdl2.sdlttf, sdl2.ext

simplefilter("default", UserWarning)

from .utils import *
from .game import Game
from .struct import *
from .misc import world_mouse, wrap


def init(
    name: str = "Untitled Rubato App",
    res: Vector | tuple[float, float] = (1080, 1080),
    window_size: Vector | tuple[float, float] | None = None,
    window_pos: Vector | tuple[float, float] | None = None,
    icon: str = "",
    fullscreen: Literal["off", "desktop", "exclusive"] = "off",
    target_fps: int = 0,
    physics_fps: int = Time.physics_fps,
    hidden: bool = False  # test: skip
):
    """
    Initializes rubato.

    Args:
        name: The title that appears at the top of the window. Defaults to "Untitled Rubato App".
        res: The pixel resolution of the game, cast to int Vector. Defaults to (1080, 1080).
        window_size: The size of the window, cast to int Vector. When not set, defaults to half the resolution.
            This is usually the sweet spot between performance and image quality.
        window_pos: The position of the window, cast to int Vector. Set to None to let the computer decide.
            Defaults to None.
        icon: The path to the icon that will appear in the window. Defaults to "" (the rubato logo).
        fullscreen: Whether the game should be fullscreen. Can be one of "off", "desktop", or "exclusive".
            Defaults to "off".
        target_fps: The target frames per second. If set to 0, the target fps will be uncapped. Defaults to 0.
        physics_fps: The physics simulation's frames per second. Defaults to 60.
        hidden: Whether the window should be hidden. Defaults to False.
    """
    sdl2.SDL_Init(sdl2.SDL_INIT_EVERYTHING)

    Game._initialized = True  # pylint: disable=protected-access

    Time.target_fps = target_fps
    Time.capped = Time.target_fps != 0
    if Time.capped:
        Time.normal_delta = 1000 / target_fps
    Time.physics_fps = physics_fps
    Time.fixed_delta = 1 / physics_fps

    flags = (
        sdl2.SDL_WINDOW_RESIZABLE | sdl2.SDL_WINDOW_ALLOW_HIGHDPI | sdl2.SDL_WINDOW_MOUSE_FOCUS |
        sdl2.SDL_WINDOW_INPUT_FOCUS | sdl2.SDL_WINDOW_HIDDEN
    )

    window_pos, change_pos = ((int(window_pos[0]), int(window_pos[1])), True) if window_pos else (None, False)

    size = (res[0] // 2, res[1] // 2) if not window_size else window_size

    Display.window = sdl2.ext.Window(name, (int(size[0]), int(size[1])), window_pos, flags)

    Display.renderer = sdl2.ext.Renderer(
        Display.window, flags=(sdl2.SDL_RENDERER_ACCELERATED), logical_size=(int(res[0]), int(res[1]))
    )

    if change_pos:
        Display.window_pos += Vector(0, Display.get_window_border_size()[0])

    if icon:
        Display.set_window_icon(icon)
    else:
        Display.set_window_icon(str(files("rubato.static.png").joinpath("logo_filled.png")))

    if fullscreen != "off":
        Display.set_fullscreen(True, fullscreen)

    Display.hidden = hidden

    Game.debug_font = Font(
        size=int(Display.res.y) >> 5 if Display.res.y > 0 else 1, font="PressStart", color=Color.cyan
    )


def begin():
    """
    Starts the main game loop.

    Raises:
        RuntimeError: rubato has not been initialized before calling.
    """
    if Game._initialized:  # pylint: disable=protected-access
        if not Display.hidden:
            Display.show_window()
        Game.start()
    else:
        raise RuntimeError(
            "You have not initialized rubato. Make sure to run rubato.init() right after importing the library"
        )


def end():
    """
    Quit the game and close the python process. You can also do this by setting ``Game.state`` to ``Game.STOPPED``.
    """
    Game.state = Game.STOPPED


def pause():
    """
    Pause the game. You can also do this by setting ``Game.state`` to ``Game.PAUSED``.
    """
    Game.state = Game.PAUSED


def resume():
    """
    Resumes the game. You can also do this by setting ``Game.state`` to ``Game.RUNNING``.
    """
    Game.state = Game.RUNNING<|MERGE_RESOLUTION|>--- conflicted
+++ resolved
@@ -17,13 +17,8 @@
 
 # Sets the sdl path to the proper rubato sdl directory, from now on all sdl imports will be relative to this directory.
 if sys.platform.startswith("darwin"):
-<<<<<<< HEAD
-    if os.uname().machine == "arm64":  # test: skip
-        os.environ["PYSDL2_DLL_PATH"] = str(Path(__file__).parent / "static/dll/mac/silicon")  # test: skip
-=======
     if os.uname().machine == "arm64":  # type: ignore
         os.environ["PYSDL2_DLL_PATH"] = str(Path(__file__).parent / "static/dll/mac/silicon")
->>>>>>> c0a52dbd
     else:
         os.environ["PYSDL2_DLL_PATH"] = str(Path(__file__).parent / "static/dll/mac/intel")  # test: skip
 if sys.platform.startswith("win32"):
