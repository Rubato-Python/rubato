--- conflicted
+++ resolved
@@ -32,7 +32,7 @@
         SAT, Hitbox
 import rubato.input as Input
 import rubato.sound as Sound
-from rubato.game import Game, STATE
+from rubato.game import Game
 
 # This variable tells python which things are included in the library.
 # Apparently just importing them isn't enough.
@@ -60,12 +60,8 @@
     "Sound",
     "Animation",
     "Component",
-<<<<<<< HEAD
-    "STATE"
-=======
     "Static",
     "Hitbox",
->>>>>>> 8efadebe
 ]
 
 game: Game = None
@@ -91,7 +87,7 @@
         RuntimeError: Rubato has not been initialized before calling.
     """
     if game is not None:
-        game.constant_loop()
+        game.start_loop()
     else:
         raise RuntimeError(
             "You have not initialized rubato. Make sure to run rubato.init() right after importing the library"  # pylint: disable=line-too-long
