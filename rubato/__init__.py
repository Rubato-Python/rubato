"""Rubato is a clean and efficient game engine.

Rubato is a Python game engine that builds off of PyGame to make a cleaner and
more efficient game engine. We aim to make game development in Python much
easier than it currently is. Even though we use PyGame in the backend, when
using Rubato, you do not need to ever touch PyGame.

Note:
    Every single class can be accessed through the top level or through the full
    module path.

Attributes:
    game (Game): The global game class that can be accessed anywhere.
        Initialized when :meth:`rubato.init()` is called.
"""
from os import environ
# This needs to be set before pygame    pylint: disable=wrong-import-position
environ["PYGAME_HIDE_SUPPORT_PROMPT"] = "1"
import pygame
import sys
# from typeguard.importhook import install_import_hook
# install_import_hook("rubato")
<<<<<<< HEAD
from rubato.utils import PMath, STATE, Display, Vector, Time, \
    Polygon, Circle, SAT, COL_TYPE, RGB, Error, Sorting, Loader
=======
from rubato.utils import Math, STATE, Display, Vector, Time, \
    Polygon, Circle, SAT, COL_TYPE, RGB, Error
>>>>>>> 54d559b8
from rubato.scenes import SceneManager, Scene, Camera
from rubato.radio import Radio
from rubato.sprite import Sprite, Group, Image, RigidBody, Button, Rectangle, \
    Text, Empty
import rubato.input as Input
from rubato.game import Game

# This variable tells python which things are included in the library.
# Apparently just importing them isn't enough.
__all__ = [
    "Math",
    "STATE",
    "Display",
    "Vector",
    "Time",
    "Polygon",
    "Circle",
    "SAT",
    "COL_TYPE",
    "RGB",
    "Error",
    "SceneManager",
    "Scene",
    "Camera",
    "Radio",
    "Sprite",
    "Image",
    "RigidBody",
    "Button",
    "Rectangle",
    "Text",
    "Empty",
    "Group",
    "Input",
    "Game",
<<<<<<< HEAD
    "Sorting",
    "Loader",
=======
>>>>>>> 54d559b8
]

game: Game = None


def init(options: dict = {}):
    """
    Initializes rubato.

    Args:
        options: A game config.
                Defaults to the :ref:`default game options <defaultgame>`.
    """
    global game
    game = Game(options)


def begin():
    """
    Starts the main game loop.

    Raises:
        RuntimeError: Rubato has not been initialized before calling.
    """
    if game is not None:
        game.start_loop()
    else:
        raise RuntimeError(
            "You have not initialized rubato. Make sure to run rubato.init() right after importing the library"  # pylint: disable=line-too-long
        )<|MERGE_RESOLUTION|>--- conflicted
+++ resolved
@@ -20,13 +20,8 @@
 import sys
 # from typeguard.importhook import install_import_hook
 # install_import_hook("rubato")
-<<<<<<< HEAD
-from rubato.utils import PMath, STATE, Display, Vector, Time, \
+from rubato.utils import Math, STATE, Display, Vector, Time, \
     Polygon, Circle, SAT, COL_TYPE, RGB, Error, Sorting, Loader
-=======
-from rubato.utils import Math, STATE, Display, Vector, Time, \
-    Polygon, Circle, SAT, COL_TYPE, RGB, Error
->>>>>>> 54d559b8
 from rubato.scenes import SceneManager, Scene, Camera
 from rubato.radio import Radio
 from rubato.sprite import Sprite, Group, Image, RigidBody, Button, Rectangle, \
@@ -62,11 +57,8 @@
     "Group",
     "Input",
     "Game",
-<<<<<<< HEAD
     "Sorting",
     "Loader",
-=======
->>>>>>> 54d559b8
 ]
 
 game: Game = None
