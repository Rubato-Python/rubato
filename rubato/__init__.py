"""
rubato is a modern 2D game engine for python. Accurate fixed-step physics
simulations, robust scene and game object management, event listener system and more
all come prepackaged.

Fundamentally, rubato is built developer-focused. From intricate rigidbody
simulations to 2D games, rubato streamlines development for beginners and the
poweruser. And all that finally with some legible documentation.
"""

# pylint: disable=wrong-import-position
from warnings import simplefilter
from importlib.resources import files
import os, sys
from pathlib import Path

# Sets the sdl path to the proper rubato sdl directory, from now on all sdl imports will be relative to this directory.
if sys.platform.startswith("darwin"):
    if os.uname().machine == "arm64":
        os.environ["PYSDL2_DLL_PATH"] = str(Path(__file__).parent / "static/dll/mac/silicon")
    else:
        os.environ["PYSDL2_DLL_PATH"] = str(Path(__file__).parent / "static/dll/mac/intel")
if sys.platform.startswith("win32"):
    os.environ["PYSDL2_DLL_PATH"] = str(Path(__file__).parent / "static/dll/windows")

simplefilter("ignore", UserWarning)

import sdl2, sdl2.sdlttf, sdl2.ext

simplefilter("default", UserWarning)

from .utils import *
from .game import Game
from .classes import *


def init(
    name: str = "Untitled Game",
    window_size: Vector = Vector(360, 360),
    res: Vector = Vector(1080, 1080),
    target_fps: int = 0,
    physics_fps: int = 30,
    border_color: Color = Color(),
    background_color: Color = Color(255, 255, 255),
    icon: str = "",
    hidden: bool = False
):
    """
    Initializes rubato.

    Args:
        name: The title that appears at the top of the window. Defaults to "Untitled Game".
        window_size: The size of the window, cast to int Vector. Defaults to Vector(360, 360).
        res: The pixel resolution of the game, cast to int Vector. Defaults to Vector(1080, 1080).
        target_fps: The target frames per second. If set to 0, the target fps will be uncapped. Defaults to 0.
        physics_fps: The physics simulation's frames per second. Defaults to 30.
        border_color: The color of the border of the window. Defaults to Color(0, 0, 0).
        background_color: The color of the background of the window. Defaults to Color(255, 255, 255).
        icon: The path to the icon that will appear in the window. Defaults to "" (the rubato logo).
        hidden: Whether or not the window should be hidden. CANNOT BE CHANGED AFTER INIT CALL. Defaults to False.
    """
    sdl2.SDL_Init(sdl2.SDL_INIT_EVERYTHING)

    Game.initialized = True

    Game.border_color = border_color

    Game.background_color = background_color

    Time.target_fps = target_fps
    Time.capped = Time.target_fps != 0
    if Time.capped:
        Time.normal_delta = 1000 / target_fps
    Time.physics_fps = physics_fps
    Time.fixed_delta = 1000 / physics_fps

    flags = (
        sdl2.SDL_WINDOW_RESIZABLE | sdl2.SDL_WINDOW_ALLOW_HIGHDPI | sdl2.SDL_WINDOW_MOUSE_FOCUS |
        sdl2.SDL_WINDOW_INPUT_FOCUS
    )

    if hidden:
        flags |= sdl2.SDL_WINDOW_HIDDEN
    else:
        flags |= sdl2.SDL_WINDOW_SHOWN

    window_size = window_size.to_int()
    res = res.to_int()

<<<<<<< HEAD
    Display.window = sdl2.ext.Window(name, window_size.to_tuple(), flags=flags)
=======
    Display.window = sdl2.ext.Window(
        params["name"], params["window_size"].to_tuple(),
        params["window_pos"].to_tuple() if params["window_pos"] else None, flags
    )
>>>>>>> 4da18234

    Display.renderer = sdl2.ext.Renderer(
        Display.window, flags=(sdl2.SDL_RENDERER_ACCELERATED), logical_size=res.to_tuple()
    )

    if icon:
        Display.set_window_icon(icon)
    else:
        Display.set_window_icon(files("rubato.static.png").joinpath("logo_filled.png"))

    Game.debug_font = Font(
        size=Display.res.y // 40 if Display.res.y > 0 else 1, font="PressStart", color=Color(0, 255, 0)
    )

    Game.scenes = SceneManager


def begin():
    """
    Starts the main game loop.

    Raises:
        RuntimeError: rubato has not been initialized before calling.
    """
    if Game.initialized:
        Game.scenes.setup()
        Game.constant_loop()
    else:
        raise RuntimeError(
            "You have not initialized rubato. Make sure to run rubato.init() right after importing the library"
        )


def end():
    """
    Quit the game and close the python process. You can also do this by setting ``Game.state`` to ``Game.STOPPED``.
    """
    Game.state = Game.STOPPED


def pause():
    """
    Pause the game. You can also do this by setting ``Game.state`` to ``Game.PAUSED``.
    """
    Game.state = Game.PAUSED


def resume():
    """
    Resumes the game. You can also do this by setting ``Game.state`` to ``Game.RUNNING``.
    """
    Game.state = Game.RUNNING<|MERGE_RESOLUTION|>--- conflicted
+++ resolved
@@ -38,6 +38,7 @@
     name: str = "Untitled Game",
     window_size: Vector = Vector(360, 360),
     res: Vector = Vector(1080, 1080),
+    window_pos: Vector | None = None,
     target_fps: int = 0,
     physics_fps: int = 30,
     border_color: Color = Color(),
@@ -52,6 +53,8 @@
         name: The title that appears at the top of the window. Defaults to "Untitled Game".
         window_size: The size of the window, cast to int Vector. Defaults to Vector(360, 360).
         res: The pixel resolution of the game, cast to int Vector. Defaults to Vector(1080, 1080).
+        window_pos: The position of the window, cast to int Vector. Set to None to let the computer decide.
+            Defaults to None.
         target_fps: The target frames per second. If set to 0, the target fps will be uncapped. Defaults to 0.
         physics_fps: The physics simulation's frames per second. Defaults to 30.
         border_color: The color of the border of the window. Defaults to Color(0, 0, 0).
@@ -85,16 +88,10 @@
         flags |= sdl2.SDL_WINDOW_SHOWN
 
     window_size = window_size.to_int()
+    window_pos = window_pos.to_int() if window_pos else None
     res = res.to_int()
 
-<<<<<<< HEAD
-    Display.window = sdl2.ext.Window(name, window_size.to_tuple(), flags=flags)
-=======
-    Display.window = sdl2.ext.Window(
-        params["name"], params["window_size"].to_tuple(),
-        params["window_pos"].to_tuple() if params["window_pos"] else None, flags
-    )
->>>>>>> 4da18234
+    Display.window = sdl2.ext.Window(name, window_size.to_tuple(), window_pos.to_tuple() if window_pos else None, flags)
 
     Display.renderer = sdl2.ext.Renderer(
         Display.window, flags=(sdl2.SDL_RENDERER_ACCELERATED), logical_size=res.to_tuple()
