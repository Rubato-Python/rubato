"""
The Scene Manager houses a collection of scenes and allows switching between scenes.
It also handles drawing and updating the current scene.
"""
from typing import Dict

from . import Scene
from .. import IdError

<<<<<<< HEAD
=======
# THIS IS A STATIC CLASS
>>>>>>> a9d6e9b6
class SceneManager:
    """
    The Scene Manager contains and handle multiple scenes.

    Attributes:
        scenes (Dict[str, Scene]): The collection of scenes in the
            manager. Accessed by scene id.
    """

    scenes: Dict[str, Scene] = {}
    _current: str = ""

    @classmethod
    @property
    def current(cls) -> Scene:
        """
        The current scene.

        Returns:
            The current scene.
        """
        return cls.scenes.get(cls._current)

    @classmethod
    def is_empty(cls) -> bool:
        """
        Checks if the scene manager contains no scene.

        Returns:
            bool: True if the scene is empty. False otherwise.
        """
        return not cls.scenes

    @classmethod
    def add(cls, scene: Scene, scene_id: str):
        """
        Add a scene to the current scene manager.
        If the manager is empty the current scene will be updated.

        Args:
            scene (Scene): The scene to add to the manager.
            scene_id (str): The id of the scene.

        Raises:
            IdError: The given scene id is already used.
        """
        if scene_id in cls.scenes:
            raise IdError(f"The scene id {scene_id} is not unique in this manager")

        if cls.is_empty():
            cls.set(scene_id)

        cls.scenes[scene_id] = scene
        scene.id = scene_id

    @classmethod
    def set(cls, scene_id: str):
        """
        Changes the current scene.

        Args:
            scene_id (str): The id of the new scene.
        """
        cls._current = scene_id

    @classmethod
    def draw(cls):
        """Calls the draw function of the current scene."""
        if cls.is_empty():
            return
        cls.current.private_draw()

    @classmethod
    def update(cls):
        """Calls the update function of the current scene."""
        if cls.is_empty():
            return
        cls.current.private_update()

    @classmethod
    def fixed_update(cls):
        """Calls the fixed update function of the current scene."""
        if cls.is_empty():
            return
        cls.current.private_fixed_update()

    @classmethod
    def paused_update(cls):
        """Calls the paused update function of the current scene."""
        if cls.is_empty():
            return
        cls.current.paused_update()<|MERGE_RESOLUTION|>--- conflicted
+++ resolved
@@ -7,10 +7,7 @@
 from . import Scene
 from .. import IdError
 
-<<<<<<< HEAD
-=======
 # THIS IS A STATIC CLASS
->>>>>>> a9d6e9b6
 class SceneManager:
     """
     The Scene Manager contains and handle multiple scenes.
