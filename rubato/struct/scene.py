--- conflicted
+++ resolved
@@ -35,13 +35,6 @@
         self.camera = Camera()
         """The camera of this scene."""
         self._ui_cam = Camera()
-<<<<<<< HEAD
-        self.name: str = name if name is not None else ""
-        """
-        The name of this scene. Read-only.
-        """
-=======
->>>>>>> 2948f90b
         self.started = False
         self.border_color = border_color
         """The color of the border of the window."""
@@ -50,8 +43,6 @@
 
         self.__id = Game._add(self, name)
 
-<<<<<<< HEAD
-=======
     @property
     def name(self):
         """
@@ -59,7 +50,6 @@
         """
         return self.__id
 
->>>>>>> 2948f90b
     def switch(self):
         """
         Switches to this scene on the next frame.
@@ -104,32 +94,9 @@
         """
         self.ui.delete(item)
 
-<<<<<<< HEAD
-    def clone(self) -> Scene:
-        """
-        Clones this scene.
-
-        Warning:
-            This is a relatively expensive operation as it clones every group in the scene.
-        """
-        new_scene = Scene(
-            name=f"{self.name} (clone)", background_color=self.background_color, border_color=self.border_color
-        )
-        new_scene.root = self.root.clone()
-        new_scene.ui = self.ui.clone()
-
-        return new_scene
-
-    def _draw(self):
-        Draw.clear(self.background_color, self.border_color)
-        self.draw()
-        self.root.draw(self.camera)
-        self.ui.draw(self._ui_cam)
-=======
     def _setup(self):
         self.started = True
         self.setup()
->>>>>>> 2948f90b
 
     def _update(self):
         if not self.started:
@@ -150,18 +117,12 @@
         self.root.fixed_update()
         self.ui.fixed_update()
 
-<<<<<<< HEAD
-    def _setup(self):
-        self.started = True
-        self.setup()
-=======
     def _draw(self):
         Draw.clear(self.background_color, self.border_color)
         self.draw()
         self.root.draw(self.camera)
         self.ui.draw(self._ui_cam)
         Draw.dump()
->>>>>>> 2948f90b
 
     def setup(self):
         """
