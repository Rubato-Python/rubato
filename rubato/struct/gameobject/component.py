--- conflicted
+++ resolved
@@ -54,20 +54,6 @@
 
     def true_pos(self) -> Vector:
         """Returns the world position of the component."""
-<<<<<<< HEAD
-        return (self.gameobj.pos if self.gameobj else 0) + self.offset.rotate(
-            (self.gameobj.rotation if self.gameobj else 0)
-        )
-
-    def true_rotation(self) -> float:
-        """Returns the rotation of the component offset by its parent gameobject rotation."""
-        return (self.gameobj.rotation if self.gameobj else 0) + self.rot_offset
-
-    def draw(self, camera: Camera):
-        """The draw function template for a component subclass."""
-        pass
-
-=======
         if self.gameobj:
             return self.gameobj.pos + self.offset.rotate(self.gameobj.rotation)
         return self.offset
@@ -80,20 +66,12 @@
         self.started = True
         self.setup()
 
->>>>>>> 2948f90b
     def _update(self):
         if not self.started:
             self._setup()
 
         self.update()
 
-<<<<<<< HEAD
-=======
-    def setup(self):
-        """The setup function template for a component subclass."""
-        pass
-
->>>>>>> 2948f90b
     def update(self):
         """The update function template for a component subclass."""
         pass
@@ -101,6 +79,11 @@
     def _setup(self):
         self.started = True
         self.setup()
+        
+    def setup(self):
+        """The setup function template for a component subclass."""
+        pass
+
         
     def draw(self, camera: Camera):
         """The draw function template for a component subclass."""
