"""A module that contains a component wrappers for Surface and Sprite."""
from __future__ import annotations
from .. import Component, Rectangle
from ... import Surface, Sprite
from .... import Vector, Camera, Draw, Color


class Raster(Component):
    """
    A raster is a component that contains a surface.
    
    Args:
        width: The width of the Raster. Defaults to 32. 
        height: The height of the Raster. Defaults to 32.
        scale: The scale of the Raster. Defaults to (1, 1).
        offset: The offset of the Raster. Defaults to (0, 0).
        rot_offset: The rotation offset of the Raster. Defaults to 0.
        af: Whether to use anisotropic filtering. Defaults to False.
        z_index: The z-index of the Raster. Defaults to 0.
    """

    def __init__(
        self,
        width: int = 32,
        height: int = 32,
        scale: Vector | tuple[float, float] = (1, 1),
        offset: Vector | tuple[float, float] = (0, 0),
        rot_offset: float = 0,
        af: bool = False,
        z_index: int = 0,
    ):
        super().__init__(offset, rot_offset, z_index)
        self.surf: Surface = Surface(width, height, scale, rot_offset, af)
        self.singular = False

        self._go_rotation = 0

    @property
    def scale(self) -> Vector:
        """The scale of the raster."""
        return self.surf.scale

    @scale.setter
    def scale(self, new: Vector):
        self.surf.scale = new

    @property
    def af(self) -> bool:
        """Whether to use anisotropic filtering."""
        return self.surf.af

    @af.setter
    def af(self, new: bool):
        self.surf.af = new

    def get_rect(self) -> Rectangle:
        """
        Generates the rectangular bounding box of the raster.

        Returns:
            The Rectangle hitbox that bounds the raster.
        """
        size = self.get_size()
        return Rectangle(offset=self.offset, width=size.x, height=size.y)

    def merge(self, other: Raster | Image):
        """
        Merges the surface of another component into this one.

        Args:
            other: The other component to merge into this one.
        """
        self.surf.merge(other.surf)

    def update(self):
        if self.hidden:
            return

        if self._go_rotation != self.gameobj.rotation:
            self._go_rotation = self.gameobj.rotation

    def draw(self, camera: Camera):
        if self.hidden:
            return

        if self.gameobj.rotation != self._go_rotation:
            self._go_rotation = self.gameobj.rotation
            self.surf.rotation = self.true_rotation()

        Draw.queue_surf(self.surf, self.true_pos(), self.true_z(), camera)

    def delete(self):
        """Deletes the raster component"""
        self.surf.delete()

<<<<<<< HEAD
=======

class Raster(BaseImage):
    """
    A raster is a component that contains a surface.

    Args:
        width: The width of the Raster. Defaults to 32.
        height: The height of the Raster. Defaults to 32.
        scale: The scale of the Raster. Defaults to (1, 1).
        offset: The offset of the Raster. Defaults to (0, 0).
        rot_offset: The rotation offset of the Raster. Defaults to 0.
        af: Whether to use anisotropic filtering. Defaults to False.
        z_index: The z-index of the Raster. Defaults to 0.
    """

    def __init__(
        self,
        width: int = 32,
        height: int = 32,
        scale: Vector | tuple[float, float] = (1, 1),
        offset: Vector | tuple[float, float] = (0, 0),
        rot_offset: float = 0,
        af: bool = False,
        z_index: int = 0,
    ):
        super().__init__(scale, offset, rot_offset, af, z_index)
        self.surf: Surface = Surface(width, height, scale, rot_offset, af)

>>>>>>> 7fadc5ba
    def clear(self):
        """
        Clears the image.
        """
        self.surf.clear()

    def draw_point(self, pos: Vector | tuple[float, float], color: Color = Color.black, blending: bool = True):
        """
        Draws a point on the image.

        Args:
            pos: The position to draw the point.
            color: The color of the point. Defaults to black.
            blending: Whether to use blending. Defaults to False.
        """
        self.surf.draw_point(pos, color, blending)

    def draw_line(
        self,
        start: Vector | tuple[float, float],
        end: Vector | tuple[float, float],
        color: Color = Color.black,
        aa: bool = False,
        thickness: int = 1,
        blending: bool = True
    ):
        """
        Draws a line on the image.

        Args:
            start: The start of the line.
            end: The end of the line.
            color: The color of the line. Defaults to black.
            aa: Whether to use anti-aliasing. Defaults to False.
            thickness: The thickness of the line. Defaults to 1.
            blending: Whether to use blending. Defaults to False.
        """
        self.surf.draw_line(start, end, color, aa, thickness, blending)

    def draw_rect(
        self,
        top_left: Vector | tuple[float, float],
        dims: Vector | tuple[float, float],
        border: Color = Color.black,
        fill: Color | None = None
    ):
        """
        Draws a rectangle on the image.

        Args:
            top_left: The top left corner of the rectangle.
            dims: The dimensions of the rectangle.
            border: The border color of the rectangle. Defaults to black.
            fill: The fill color of the rectangle. Set to None for no fill. Defaults to None.
        """
        self.surf.draw_rect(top_left, dims, border, fill)

    def draw_circle(
        self,
        center: Vector | tuple[float, float],
        radius: int,
        border: Color | None = None,
        border_thickness: int = 1,
        fill: Color | None = None,
        aa: bool = False,
        blending: bool = True,
    ):
        """
        Draws a circle on the image.

        Args:
            center: The center of the circle.
            radius: The radius of the circle.
            border: The border color of the circle. Defaults to None.
            border_thickness: The thickness of the border. Defaults to 1.
            fill: The fill color of the circle. Set to None for no fill. Defaults to None.
            aa: Whether to use anti-aliasing. Defaults to False.
            blending: Whether to use blending. Defaults to False.
        """
        self.surf.draw_circle(center, radius, border, border_thickness, fill, aa, blending)

    def draw_poly(
        self,
        points: list[Vector | tuple[float, float]],
        border: Color | None = None,
        border_thickness: int = 1,
        fill: Color | None = None,
        aa: bool = False,
        blending: bool = True,
    ):
        """
        Draws a polygon on the image.

        Args:
            points: The points of the polygon.
            border: The border color of the polygon. Defaults to None.
            border_thickness: The thickness of the border. Defaults to 1.
            fill: The fill color of the polygon. Set to None for no fill. Defaults to None.
            aa: Whether to use anti-aliasing. Defaults to False.
            blending: Whether to use blending. Defaults to False.
        """
        self.surf.draw_poly(points, border, border_thickness, fill, aa, blending)

    def get_size(self) -> Vector:
        """
        Gets the current size of the image.

        Returns:
            The size of the surface
        """
        return self.surf.get_size()

    def get_pixel(self, pos: Vector | tuple[float, float]) -> Color:
        """
        Gets the color of a pixel on the image.

        Args:
            pos: The position of the pixel.

        Returns:
            The color of the pixel.
        """
        return self.surf.get_pixel(pos)

    def get_pixel_tuple(self, pos: Vector | tuple[float, float]) -> tuple[int, int, int, int]:
        """
        Gets the color of a pixel on the image.

        Args:
            pos: The position of the pixel.

        Returns:
            The color of the pixel.
        """
        return self.surf.get_pixel_tuple(pos)

    def switch_color(self, color: Color, new_color: Color):
        """
        Switches a color in the image.

        Args:
            color: The color to switch.
            new_color: The new color to switch to.
        """
        self.surf.switch_color(color, new_color)

    def set_colorkey(self, color: Color):
        """
        Sets the colorkey of the image.
        Args:
            color: Color to set as the colorkey.
        """
        self.surf.set_colorkey(color)

    def clone(self) -> Raster:
        """
        Clones the current raster.

        Returns:
            The cloned raster.
        """
        r = Raster(
            self.surf.width,
            self.surf.height,
            self.scale,
            self.offset.clone(),
            self.rot_offset,
            self.af,
            self.z_index,
        )
        r.surf = self.surf.clone()
        return r


class Image(Raster):
    """
    A component that handles Images.

    Args:
        rel_path: The relative path to the image. Defaults to "".
        scale: The scale of the image. Defaults to (1, 1).
        offset: The offset of the image from the gameobject. Defaults to (0, 0).
        rot_offset: The rotation offset of the image. Defaults to 0.
        af: Whether to use anisotropic filtering. Defaults to False.
        z_index: The z-index of the image. Defaults to 0.
    """

    def __init__(
        self,
        rel_path: str = "",
        scale: Vector | tuple[float, float] = (1, 1),
        offset: Vector | tuple[float, float] = (0, 0),
        rot_offset: float = 0,
        af: bool = False,
        z_index: int = 0
    ):
        super().__init__(0, 0, scale, offset, rot_offset, af, z_index)
        self.surf: Sprite = Sprite(rel_path, scale=scale, rotation=rot_offset, af=af)

    def clone(self) -> Image:
        img = Image("", self.scale, self.offset.clone(), self.rot_offset, self.af, self.z_index)
        img.surf = self.surf.clone()
        return img<|MERGE_RESOLUTION|>--- conflicted
+++ resolved
@@ -6,97 +6,6 @@
 
 
 class Raster(Component):
-    """
-    A raster is a component that contains a surface.
-    
-    Args:
-        width: The width of the Raster. Defaults to 32. 
-        height: The height of the Raster. Defaults to 32.
-        scale: The scale of the Raster. Defaults to (1, 1).
-        offset: The offset of the Raster. Defaults to (0, 0).
-        rot_offset: The rotation offset of the Raster. Defaults to 0.
-        af: Whether to use anisotropic filtering. Defaults to False.
-        z_index: The z-index of the Raster. Defaults to 0.
-    """
-
-    def __init__(
-        self,
-        width: int = 32,
-        height: int = 32,
-        scale: Vector | tuple[float, float] = (1, 1),
-        offset: Vector | tuple[float, float] = (0, 0),
-        rot_offset: float = 0,
-        af: bool = False,
-        z_index: int = 0,
-    ):
-        super().__init__(offset, rot_offset, z_index)
-        self.surf: Surface = Surface(width, height, scale, rot_offset, af)
-        self.singular = False
-
-        self._go_rotation = 0
-
-    @property
-    def scale(self) -> Vector:
-        """The scale of the raster."""
-        return self.surf.scale
-
-    @scale.setter
-    def scale(self, new: Vector):
-        self.surf.scale = new
-
-    @property
-    def af(self) -> bool:
-        """Whether to use anisotropic filtering."""
-        return self.surf.af
-
-    @af.setter
-    def af(self, new: bool):
-        self.surf.af = new
-
-    def get_rect(self) -> Rectangle:
-        """
-        Generates the rectangular bounding box of the raster.
-
-        Returns:
-            The Rectangle hitbox that bounds the raster.
-        """
-        size = self.get_size()
-        return Rectangle(offset=self.offset, width=size.x, height=size.y)
-
-    def merge(self, other: Raster | Image):
-        """
-        Merges the surface of another component into this one.
-
-        Args:
-            other: The other component to merge into this one.
-        """
-        self.surf.merge(other.surf)
-
-    def update(self):
-        if self.hidden:
-            return
-
-        if self._go_rotation != self.gameobj.rotation:
-            self._go_rotation = self.gameobj.rotation
-
-    def draw(self, camera: Camera):
-        if self.hidden:
-            return
-
-        if self.gameobj.rotation != self._go_rotation:
-            self._go_rotation = self.gameobj.rotation
-            self.surf.rotation = self.true_rotation()
-
-        Draw.queue_surf(self.surf, self.true_pos(), self.true_z(), camera)
-
-    def delete(self):
-        """Deletes the raster component"""
-        self.surf.delete()
-
-<<<<<<< HEAD
-=======
-
-class Raster(BaseImage):
     """
     A raster is a component that contains a surface.
 
@@ -120,10 +29,70 @@
         af: bool = False,
         z_index: int = 0,
     ):
-        super().__init__(scale, offset, rot_offset, af, z_index)
+        super().__init__(offset, rot_offset, z_index)
         self.surf: Surface = Surface(width, height, scale, rot_offset, af)
-
->>>>>>> 7fadc5ba
+        self.singular = False
+
+        self._go_rotation = 0
+
+    @property
+    def scale(self) -> Vector:
+        """The scale of the raster."""
+        return self.surf.scale
+
+    @scale.setter
+    def scale(self, new: Vector):
+        self.surf.scale = new
+
+    @property
+    def af(self) -> bool:
+        """Whether to use anisotropic filtering."""
+        return self.surf.af
+
+    @af.setter
+    def af(self, new: bool):
+        self.surf.af = new
+
+    def get_rect(self) -> Rectangle:
+        """
+        Generates the rectangular bounding box of the raster.
+
+        Returns:
+            The Rectangle hitbox that bounds the raster.
+        """
+        size = self.get_size()
+        return Rectangle(offset=self.offset, width=size.x, height=size.y)
+
+    def merge(self, other: Raster | Image):
+        """
+        Merges the surface of another component into this one.
+
+        Args:
+            other: The other component to merge into this one.
+        """
+        self.surf.merge(other.surf)
+
+    def update(self):
+        if self.hidden:
+            return
+
+        if self._go_rotation != self.gameobj.rotation:
+            self._go_rotation = self.gameobj.rotation
+
+    def draw(self, camera: Camera):
+        if self.hidden:
+            return
+
+        if self.gameobj.rotation != self._go_rotation:
+            self._go_rotation = self.gameobj.rotation
+            self.surf.rotation = self.true_rotation()
+
+        Draw.queue_surf(self.surf, self.true_pos(), self.true_z(), camera)
+
+    def delete(self):
+        """Deletes the raster component"""
+        self.surf.delete()
+
     def clear(self):
         """
         Clears the image.
