--- conflicted
+++ resolved
@@ -102,14 +102,10 @@
                 The top left and bottom right corners of the bounding box as Vectors as a tuple.
                 (top left, bottom right)
         """
-<<<<<<< HEAD
         if self.gameobj is None:
             return Vector(), Vector()
-        return self.gameobj.pos, self.gameobj.pos
-=======
         true_pos = self.true_pos()
         return true_pos, true_pos
->>>>>>> 74ef556b
 
     def update(self):
         reset = False
