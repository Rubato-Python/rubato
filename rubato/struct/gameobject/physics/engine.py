--- conflicted
+++ resolved
@@ -47,12 +47,8 @@
 
         # calculate friction coefficient
         if a_none:
-<<<<<<< HEAD
-            mu = rb_b.friction * rb_b.friction  # type: ignore # we know this is ok because we checked above
-=======
             rv = rb_b.velocity  # type: ignore
             mu = rb_b.friction * rb_b.friction  # type: ignore
->>>>>>> 2948f90b
         elif b_none:
             rv = -rb_a.velocity
             mu = rb_a.friction * rb_a.friction
@@ -76,11 +72,6 @@
         col.normal *= -1
 
         # RESOLUTION STEP
-<<<<<<< HEAD
-        rv: Vector = (0 if b_none else rb_b.velocity) - (0 if a_none else rb_a.velocity)  # type: ignore
-=======
->>>>>>> 2948f90b
-
         contact_vel = rv.dot(col.normal)
 
         inv_inert = 1 / (inv_mass_a + inv_mass_b)
@@ -112,17 +103,10 @@
         correction = max(col.penetration - 0.01, 0) * col.normal
 
         if not (a_none or rb_a.static):
-<<<<<<< HEAD
-            rb_a.gameobj.pos -= correction * rb_a.pos_correction  # type: ignore
-
-        if not (b_none or rb_b.static):
-            rb_b.gameobj.pos += correction * rb_b.pos_correction  # type: ignore
-=======
             col.shape_a.gameobj.pos -= correction * rb_a.pos_correction
 
         if not (b_none or rb_b.static):
             col.shape_b.gameobj.pos += correction * rb_b.pos_correction
->>>>>>> 2948f90b
 
     @staticmethod
     def overlap(hitbox_a: Hitbox, hitbox_b: Hitbox) -> Optional[Manifold]:
@@ -140,11 +124,7 @@
         """
         if not isinstance(hitbox_a,
                           Rectangle | Polygon | Circle) or not isinstance(hitbox_b, Rectangle | Polygon | Circle):
-<<<<<<< HEAD
-            raise NotImplementedError("Engine.overlap() only supports Rectangle, Polygon, and Circle objects.")
-=======
             raise TypeError("Engine.overlap() only supports Rectangle, Polygon, and Circle objects.")
->>>>>>> 2948f90b
 
         if hitbox_a.gameobj is None or hitbox_b.gameobj is None:
             return None
@@ -251,11 +231,7 @@
                 face_normal = i
 
         if separation <= 0:
-<<<<<<< HEAD
-            norm = Engine.get_normal(verts, face_normal).rotate(polygon.gameobj.rotation)  # type: ignore
-=======
             norm = Engine._get_normal(verts, face_normal).rotate(polygon.gameobj.rotation)
->>>>>>> 2948f90b
             return Manifold(circle, polygon, circle_rad, norm)
 
         v1, v2 = verts[face_normal], verts[(face_normal + 1) % len(verts)]
@@ -324,11 +300,7 @@
     @staticmethod
     def _axis_least_penetration(
         a: Polygon | Rectangle, b: Polygon | Rectangle, a_verts: list[Vector], b_verts: list[Vector]
-<<<<<<< HEAD
-    ) -> tuple[float, float] | tuple[None, None]:
-=======
     ) -> tuple[float, int] | tuple[None, None]:
->>>>>>> 2948f90b
         """Finds the axis of least penetration between two possibly colliding polygons."""
         if a.gameobj is None or b.gameobj is None:
             return None, None
@@ -337,18 +309,9 @@
         best_ind = 0
 
         for i in range(len(a_verts)):
-<<<<<<< HEAD
-            n = Engine.get_normal(a_verts, i).rotate(a.gameobj.rotation).rotate(-b.gameobj.rotation)  # type: ignore
-            s = Engine.get_support(b_verts, -n)
-            v = (
-                a_verts[i].rotate(a.gameobj.rotation) + a.gameobj.pos -  # type: ignore
-                b.gameobj.pos  # type: ignore
-            ).rotate(-b.gameobj.rotation)  # type: ignore
-=======
             n = Engine._get_normal(a_verts, i).rotate(a.gameobj.rotation).rotate(-b.gameobj.rotation)
             s = Engine._get_support(b_verts, -n)
             v = (a_verts[i].rotate(a.gameobj.rotation) + a.gameobj.pos - b.gameobj.pos).rotate(-b.gameobj.rotation)
->>>>>>> 2948f90b
             d = n.dot(s - v)
 
             if d > best_dist:
@@ -360,11 +323,7 @@
         return best_dist, best_ind
 
     @staticmethod
-<<<<<<< HEAD
-    def get_support(verts: list[Vector], direction: Vector) -> Vector | None:
-=======
     def _get_support(verts: list[Vector], direction: Vector) -> Vector | None:
->>>>>>> 2948f90b
         """Gets the furthest support vertex in a given direction."""
         best_proj = -Math.INF
         best_vert = None
