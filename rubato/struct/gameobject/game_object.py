"""
A game object is a basic element that holds components, postion, and z_index.
"""
from __future__ import annotations
from typing import Optional, Type, TypeVar

from . import Component
from .. import Surface
from ... import Game, Vector, DuplicateComponentError, Draw, ImplementationError, Camera, Color

T = TypeVar("T", bound=Component)


class GameObject:
    """
    The base game object class.

    Args:
        name: The name of the game object. Defaults to "".
        pos: The position of the game object. Defaults to (0, 0).
        rotation: The rotation of the game object. Defaults to 0.
        z_index: The z-index of the game object. Defaults to 0.
        debug: Whether to draw the center of the game object. Defaults to False.
        active: Whether the group is active or not. Defaults to True.
    """

    def __init__(
        self,
        name: str = "",
        pos: Vector | tuple[float, float] = (0, 0),
        rotation: float = 0,
        z_index: int = 0,
        debug: bool = False,
        active: bool = True,
    ):
        self.name: str = name
        """
        The name of the game object. Will default to: "Game Object {number in group}"
        """
        self.pos: Vector = Vector.create(pos)
        """The current position of the game object."""
        self.debug: bool = debug
        """Whether to draw a debug crosshair for the game object."""
        self.z_index: int = z_index
        """The z_index of the game object."""
        self._components: dict[type, list[Component]] = {}
        self.rotation: float = rotation
        """The rotation of the game object in degrees."""
        self.hidden: bool = False
        """Whether the game object (its components) will be drawn that frame. Keeps debug outline."""
        self.active: bool = active
        """Whether the group is active or not. Note: gets rid of debug outline as well as removing draw and update."""
        self._debug_cross: Surface = Surface(10, 10)
        self._debug_cross.draw_line(Vector(4, 0), Vector(4, 9), Color.debug)
        self._debug_cross.draw_line(Vector(5, 0), Vector(5, 9), Color.debug)
        self._debug_cross.draw_line(Vector(0, 4), Vector(9, 4), Color.debug)
        self._debug_cross.draw_line(Vector(0, 5), Vector(9, 5), Color.debug)

    def add(self, *components: Component) -> GameObject:
        """
        Add a component to the game object.

        Args:
            components (Component): The component(s) to add.

        Raises:
            DuplicateComponentError: Raised when there is already a component of the same type in the game object.
                Note that this error is only raised if the component type's 'singular' attribute is True.

        Returns:
            GameObject: This GameObject.
        """
        for component in components:
            comp_type = type(component)

            try:
                if component.singular and comp_type in self._components:
                    raise DuplicateComponentError(
                        f"There is already a component of type '{comp_type}' in the game object '{self.name}'"
                    )
            except AttributeError as err:
                raise ImplementationError(
                    "The component does not have the attribute 'singular'. You most likely overrode the"
                    "__init__ method of the component without calling super().__init__()."
                ) from err

            if comp_type not in self._components:
                self._components[comp_type] = []
            self._components[comp_type].append(component)
            component.gameobj = self

        return self

    def remove(self, comp_type: Type[Component]):
        """
        Removes the first instance of a component from the game object.

        Args:
            comp_type: The type of the component to remove.

        Raises:
            IndexError: The component was not in the game object and nothing was removed.
        """
        self.remove_ind(comp_type, 0)

    def remove_ind(self, comp_type: Type[Component], ind: int):
        """
        Removes a component from the game object.

        Args:
            comp_type: The Type of component to remove
            ind: The index of the component to remove.

        Raises:
            IndexError: The component was not in the game object and nothing was removed or the index was out of bounds.
        """
        for key, val in self._components.items():
            if issubclass(key, comp_type):
                if ind < len(val):
                    del val[ind]
                    return
                else:
                    ind -= len(val)
        raise IndexError(
            f"There are no components of type '{comp_type}' in game object '{self.name}' or the index is out of bounds."
        )

    def remove_all(self, comp_type: Type[Component]):
        """
        Removes all components of a type from the game object.

        Args:
            comp_type: The type of the component to remove.

        Raises:
            IndexError: The components were not in the game object and nothing was removed.
        """
        deleted = False
        for key, val in self._components.items():
            if issubclass(key, comp_type):
                del val
                deleted = True
        if not deleted:
            raise IndexError(f"There are no components of type '{comp_type}' in game object '{self.name}'.")

    def get(self, comp_type: Type[T]) -> Optional[T]:
        """
        Gets a component from the game object.

        Args:
            comp_type: The type of the component to search for.

        Returns:
            The component if it was found or None if it wasn't.
        """
        for key, val in self._components.items():
            if issubclass(key, comp_type):
                return val[0]  # type: ignore
        return None

    def get_all(self, comp_type: Type[T]) -> list[T]:
        """
        Gets all the components of a type from the game object.

        Args:
            comp_type: The type of component to search for.

        Returns:
            A list containing all the components of that type. If no components were found, the
                list is empty.
        """
        fin = []
        for key, val in self._components.items():
            if issubclass(key, comp_type):
                fin.extend(val)
        return fin

    def delete(self):
        """
        Deletes and frees everything from the game object. This is called when you remove it from a group or scene.

        Warning:
            Calling this will render the gameobject useless in the future.
        """
        for comps in self._components.values():
            for comp in comps:
                comp.delete()

    def draw(self, camera: Camera):
        if self.active:
            if not self.hidden:
                for comps in self._components.values():
                    for comp in comps:
                        if comp.hidden:
                            continue
                        comp.draw(camera)

            if self.debug or Game.debug:
                self._debug_cross.rotation = self.rotation

                Draw.queue_surf(self._debug_cross, self.pos, camera=camera)

    def update(self):
<<<<<<< HEAD
        all_comps = list(self._components.values())
        for comps in all_comps:
            for comp in comps:
                comp._update()  # pylint: disable=protected-access
=======
        if self.active:
            all_comps = list(self._components.values())
            for comps in all_comps:
                for comp in comps:
                    comp.private_update()
>>>>>>> 29023409

    def fixed_update(self):
        if self.active:
            for comps in self._components.values():
                for comp in comps:
                    comp.fixed_update()

    def clone(self) -> GameObject:
        """
        Clones the game object.
        """
        new_obj = GameObject(
            name=f"{self.name} (clone)",
            pos=self.pos.clone(),
            rotation=self.rotation,
            z_index=self.z_index,
            debug=self.debug
        )
        for component in self._components.values():
            for comp in component:
                new_obj.add(comp.clone())

        return new_obj

    def __repr__(self):
        return f"{self.name} rubato.GameObject with {len(self.get_all(Component))} components at {hex(id(self))}"<|MERGE_RESOLUTION|>--- conflicted
+++ resolved
@@ -201,18 +201,11 @@
                 Draw.queue_surf(self._debug_cross, self.pos, camera=camera)
 
     def update(self):
-<<<<<<< HEAD
-        all_comps = list(self._components.values())
-        for comps in all_comps:
-            for comp in comps:
-                comp._update()  # pylint: disable=protected-access
-=======
         if self.active:
             all_comps = list(self._components.values())
             for comps in all_comps:
                 for comp in comps:
-                    comp.private_update()
->>>>>>> 29023409
+                    comp._update()  # pylint: disable=protected-access
 
     def fixed_update(self):
         if self.active:
