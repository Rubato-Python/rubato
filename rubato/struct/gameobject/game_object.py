--- conflicted
+++ resolved
@@ -210,10 +210,9 @@
         if self.debug or Game.debug:
             self._debug_cross.rotation = self.rotation
 
-<<<<<<< HEAD
-=======
+
             # Done like this because we don't want the crosshair to be affected by the camera's zoom
->>>>>>> 293123d2
+
             Draw.queue_surface(self._debug_cross, camera.transform(self.pos))
 
     def update(self):
