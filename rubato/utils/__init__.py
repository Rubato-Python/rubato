"""
This module houses all the utils
"""
import rubato.utils.math as Math
from rubato.utils.STATE import STATE
import rubato.utils.display as Display
from rubato.utils.vector import Vector
import rubato.utils.time as Time
from rubato.utils.sat import Polygon, Circle, SAT
from rubato.utils.COL_TYPE import COL_TYPE
from rubato.utils.color import RGB
<<<<<<< HEAD
from rubato.utils.error import Error
import rubato.utils.sorting as Sorting
import rubato.utils.loader as Loader
=======
from rubato.utils.error import Error
>>>>>>> 54d559b8
<|MERGE_RESOLUTION|>--- conflicted
+++ resolved
@@ -9,10 +9,6 @@
 from rubato.utils.sat import Polygon, Circle, SAT
 from rubato.utils.COL_TYPE import COL_TYPE
 from rubato.utils.color import RGB
-<<<<<<< HEAD
 from rubato.utils.error import Error
 import rubato.utils.sorting as Sorting
-import rubato.utils.loader as Loader
-=======
-from rubato.utils.error import Error
->>>>>>> 54d559b8
+import rubato.utils.loader as Loader