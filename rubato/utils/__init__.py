--- conflicted
+++ resolved
@@ -10,12 +10,8 @@
 from .color import Color
 from .font import Font
 from .draw import Draw, DrawTask
-<<<<<<< HEAD
 from .rb_time import *
 from .radio import Radio, Events
-=======
-from .rb_time import Time
->>>>>>> 31e66177
 from .rb_input import Input
 from .sound import Sound
 from .quickselect import quickselect
