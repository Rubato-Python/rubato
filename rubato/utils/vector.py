--- conflicted
+++ resolved
@@ -5,12 +5,7 @@
 from typing import Any, Iterator
 import math, random
 
-<<<<<<< HEAD
-from . import Math, deprecated, raise_operator_error
-=======
 from . import Math, raise_operator_error
->>>>>>> d5ab70f3
-
 
 class Vector:
     """
