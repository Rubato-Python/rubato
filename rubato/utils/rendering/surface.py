"""An abstraction for a grid of pixels that can be drawn onto."""
from __future__ import annotations
from typing import Optional
import sdl2, sdl2.ext, ctypes

from ...c_src import c_draw
from .. import Vector, Color, Display, get_path


class Surface:
    """
    A grid of pixels that can be modified without being attached to a game object.

    Args:
        width: The width of the surface in pixels. Once set this cannot be changed. Defaults to 32.
        height: The height of the surface in pixels. Once set this cannot be changed. Defaults to 32.
        scale: The scale of the surface. Defaults to (1, 1).
        rotation: The clockwise rotation of the sprite.
        af: Whether to use anisotropic filtering. Defaults to False.
    """

    def __init__(
        self,
        width: int = 32,
        height: int = 32,
        scale: Vector | tuple[float, float] = (1, 1),
        rotation: float = 0,
        af: bool = False,
    ):
        if width <= 0 or height <= 0:
            raise ValueError("Width and height must be greater than 0")

        self.rotation: float = rotation
        """The clockwise rotation of the sprite."""
        self.scale: Vector = Vector.create(scale)
        """The scale of the sprite."""
        self._af: bool = af
        self._width: int = width
        self._height: int = height
        self._color_key: Optional[int] = None

        sdl2.SDL_SetHint(b"SDL_RENDER_SCALE_QUALITY", b"linear" if self._af else b"nearest")
        self._tx: sdl2.SDL_Texture = sdl2.SDL_CreateTexture(
            Display.renderer.sdlrenderer, Display.pixel_format, sdl2.SDL_TEXTUREACCESS_STREAMING, width, height
        ).contents
        sdl2.SDL_SetTextureBlendMode(self._tx, sdl2.SDL_BLENDMODE_BLEND)
        self._pixels: int = c_draw.create_pixel_buffer(width, height)
        self._pixels_colorkey: int = 0
        self.uptodate: bool = False
        """
        Whether the texture is up to date with the surface.
        Can be set to False to trigger a texture regeneration at the next draw cycle.
        """

    @property
    def width(self) -> int:
        """The width of the surface in pixels (read-only)."""
        return self._width

    @property
    def height(self) -> int:
        """The height of the surface in pixels (read-only)."""
        return self._height

    @property
    def af(self):
        """Whether to use anisotropic filtering."""
        return self._af

    @af.setter
    def af(self, new: bool):
        self._af = new
        sdl2.SDL_SetHint(b"SDL_RENDER_SCALE_QUALITY", b"linear" if self._af else b"nearest")
        self._tx: sdl2.SDL_Texture = sdl2.SDL_CreateTexture(
            Display.renderer.sdlrenderer, Display.pixel_format, sdl2.SDL_TEXTUREACCESS_STREAMING, self.width,
            self.height
        ).contents
        sdl2.SDL_SetTextureBlendMode(self._tx, sdl2.SDL_BLENDMODE_BLEND)
        self.uptodate = False

    def get_size(self) -> Vector:
        """
        Gets the current size of the Surface. (Scaled)

        Returns:
            The size of the Surface
        """
        return Vector(self._width * self.scale.x, self._height * self.scale.y)

    def get_size_raw(self) -> Vector:
        """
        Gets the current size of the Surface. (Unscaled)

        Returns:
            The size of the Surface
        """
        return Vector(self._width, self._height)

    def blit(
        self,
        other: Surface,
        src_rect: tuple[int, int, int, int] | None = None,
        dst_rect: tuple[int, int, int, int] | None = None,
    ):
        """
        Blits (merges / copies) another Surface onto this one.

        Args:
            other: The Surface to blit onto this one.
            src_rect: The area (x, y, width, height) to blit from in the source surface (other).
                Defaults to the whole surface.
            dst_rect: The area (x, y, width, height) to blit to in the destination surface (self).
                Defaults to the whole surface.

        Note:
            Will not stretch the other surface to fit the destination rectangle.
        """
        c_draw.blit(
            other._pixels,
            self._pixels,
            other.width,
            other.height,
            self.width,
            self.height,
            *(src_rect or (0, 0, other.width, other.height)),
            *(dst_rect or (0, 0, self.width, self.height)),
        )
        self.uptodate = False

    def regen(self):
        """Updates the texture."""
        if self._color_key is not None:
            c_draw.colokey_copy(self._pixels, self._pixels_colorkey, self._width, self._height, self._color_key)

        sdl2.SDL_UpdateTexture(
            self._tx, None, self._pixels if self._color_key is None else self._pixels_colorkey, self.width * 4
        )
        self.uptodate = True

    def clear(self):
        """
        Clears the surface.
        """
        c_draw.clear_pixels(self._pixels, self._width, self._height)
        self.uptodate = False

    def fill(self, color: Color):
        """
        Fill the surface with a color.

        Args:
            color: The color to fill with.
        """
        self.draw_rect((0, 0), (self._width, self._height), fill=color)

    def _convert_to_surface_space(self, pos: Vector | tuple[float, float]) -> tuple[float, float]:
        """Simple function that converts cartesian coordinates to surface space."""
        return (pos[0] + self._width / 2, -pos[1] + self._height / 2)

    def draw_point(self, pos: Vector | tuple[float, float], color: Color = Color.black, blending: bool = True):
        """
        Draws a point on the surface.

        Args:
            pos: The position to draw the point.
            color: The color of the point. Defaults to black.
            blending: Whether to use blending. Defaults to False.
        """
<<<<<<< HEAD
        cart_pos = self._convert_to_surface_space(pos)
        x, y = round(cart_pos[0]), round(cart_pos[1])
        c_draw.set_pixel(self._pixels, self._width, self._height, x, y, color.rgba32(), blending)
=======
        x, y = round(pos[0]), round(pos[1])
        c_draw.set_pixel(self._pixels, self._width, self._height, x, y, color.argb32(), blending)
>>>>>>> 0b8cf799
        self.uptodate = False

    def draw_line(
        self,
        start: Vector | tuple[float, float],
        end: Vector | tuple[float, float],
        color: Color = Color.black,
        aa: bool = False,
        thickness: int = 1,
        blending: bool = True
    ):
        """
        Draws a line on the surface.

        Args:
            start: The start of the line.
            end: The end of the line.
            color: The color of the line. Defaults to black.
            aa: Whether to use anti-aliasing. Defaults to False.
            thickness: The thickness of the line. Defaults to 1.
            blending: Whether to use blending. Defaults to False.
        """
        start_pos = self._convert_to_surface_space(start)
        end_pos = self._convert_to_surface_space(end)
        sx, sy = round(start_pos[0]), round(start_pos[1])
        ex, ey = round(end_pos[0]), round(end_pos[1])
        c_draw.draw_line(
            self._pixels, self._width, self._height, sx, sy, ex, ey, color.argb32(), aa, blending, thickness
        )
        self.uptodate = False

    def draw_rect(
        self,
        center: Vector | tuple[float, float],
        dims: Vector | tuple[float, float],
        border: Color | None = None,
        border_thickness: int = 1,
        fill: Color | None = None,
        blending: bool = True
    ):
        """
        Draws a rectangle on the surface.

        Args:
            center: The top left corner of the rectangle.
            dims: The dimensions of the rectangle.
            border: The border color of the rectangle. Defaults to None.
            border_thickness: The thickness of the border. Defaults to 1.
            fill: The fill color of the rectangle. Set to None for no fill. Defaults to None.
            blending: Whether to use blending. Defaults to False.
        """
        top_left = Display._center_to_top_left(self._convert_to_surface_space(center), dims)
        x, y = round(top_left[0]), round(top_left[1])
        w, h = round(dims[0]), round(dims[1])
        c_draw.draw_rect(
            self._pixels,
            self._width,
            self._height,
            x,
            y,
            w,
            h,
            border.argb32() if border else 0,
            fill.argb32() if fill else 0,
            blending,
            border_thickness,
        )
        self.uptodate = False

    def draw_circle(
        self,
        center: Vector | tuple[float, float],
        radius: int,
        border: Color | None = None,
        border_thickness: int = 1,
        fill: Color | None = None,
        aa: bool = False,
        blending: bool = True,
    ):
        """
        Draws a circle on the surface.

        Args:
            center: The center of the circle.
            radius: The radius of the circle.
            border: The border color of the circle. Defaults to None.
            border_thickness: The thickness of the border. Defaults to 1.
            fill: The fill color of the circle. Set to None for no fill. Defaults to None.
            aa: Whether to use anti-aliasing. Defaults to False.
            blending: Whether to use blending. Defaults to False.
        """
        center_pos = self._convert_to_surface_space(center)
        x, y = round(center_pos[0]), round(center_pos[1])
        c_draw.draw_circle(
            self._pixels,
            self._width,
            self._height,
            x,
            y,
            radius,
            border.argb32() if border else 0,
            fill.argb32() if fill else 0,
            aa,
            blending,
            border_thickness,
        )
        self.uptodate = False

    def draw_poly(
        self,
        points: list[Vector] | list[tuple[float, float]],
        center: Vector | tuple[float, float] = (0, 0),
        border: Color | None = None,
        border_thickness: int = 1,
        fill: Color | None = None,
        aa: bool = False,
        blending: bool = True,
    ):
        """
        Draws a polygon on the surface.

        Args:
            points: The points of the polygon.
            center: The center of the polygon.
            border: The border color of the polygon. Defaults to None.
            border_thickness: The thickness of the border. Defaults to 1.
            fill: The fill color of the polygon. Set to None for no fill. Defaults to None.
            aa: Whether to use anti-aliasing. Defaults to False.
            blending: Whether to use blending. Defaults to False.
        """
        center_pos = self._convert_to_surface_space(center)
        c_draw.draw_poly(
            self._pixels,
            center_pos,
            self._width,
            self._height,
            points,
            border.argb32() if border else 0,
            fill.argb32() if fill else 0,
            aa,
            blending,
            border_thickness,
        )
        self.uptodate = False

    def get_pixel(self, pos: Vector | tuple[float, float]) -> Color:
        """
        Gets the color of a pixel on the surface.

        Args:
            pos: The position of the pixel.

        Returns:
            The color of the pixel.
        """
        x, y = round(pos[0]), round(pos[1])
        if 0 <= x < self._width and 0 <= y < self._height:
            return Color.from_argb32(c_draw.get_pixel(self._pixels, self._width, self._height, x, y))
        else:
            raise ValueError(f"Position is outside of the ${self.__class__.__name__}.")

    def get_pixel_tuple(self, pos: Vector | tuple[float, float]) -> tuple[int, int, int, int]:
        """
        Gets the color of a pixel on the surface.

        Args:
            pos: The position of the pixel.

        Returns:
            The color of the pixel.
        """
        return self.get_pixel(pos).to_tuple()

    def switch_color(self, color: Color, new_color: Color):
        """
        Switches a color in the surface.

        Args:
            color: The color to switch.
            new_color: The new color to switch to.
        """
        c_draw.switch_colors(self._pixels, self._width, self._height, color.argb32(), new_color.argb32())
        self.uptodate = False

    def set_colorkey(self, color: Color):
        """
        Sets the colorkey of the surface.

        Args:
            color: Color to set as the colorkey.
        """
        if self._pixels_colorkey == 0:
            self._pixels_colorkey = c_draw.create_pixel_buffer(self.width, self.height)
        self._color_key = color.argb32()
        self.uptodate = False

    def remove_colorkey(self):
        """
        Remove the colorkey of the surface.
        """
        if self._pixels_colorkey != 0:
            c_draw.free_pixel_buffer(self._pixels_colorkey)
            self._pixels_colorkey = 0
        self._color_key = None
        self.uptodate = False

    def clone(self) -> Surface:
        """
        Clones the current surface.

        Returns:
            The cloned surface.
        """
        new = Surface(
            self.width,
            self.height,
            scale=self.scale.clone(),
            rotation=self.rotation,
            af=self.af,
        )
        new.blit(self)

        return new

    def set_alpha(self, new: int):
        """
        Sets surface wide alpha.

        Args:
            new: The new alpha. (value between 0-255)
        """
        new = max(min(new, 255), 0)
        sdl2.SDL_SetTextureAlphaMod(self._tx, new)

    def get_alpha(self) -> int:
        """
        Gets the surface wide alpha.
        """
        y = ctypes.c_uint8()
        sdl2.SDL_GetTextureAlphaMod(self._tx, ctypes.byref(y))
        return y.value

    @classmethod
    def from_file(
        cls,
        path: str,
        scale: Vector | tuple[float, float] = (1, 1),
        rotation: float = 0,
        af: bool = False,
    ) -> Surface:
        """
        Loads a surface from an image file.

        Args:
            path: The path to the file.
            scale: The scale of the surface. Defaults to (1, 1).
            rotation: The clockwise rotation of the sprite. Defaults to 0.
            af: Whether to use anisotropic filtering. Defaults to False.

        Returns:
            The resultant surface.
        """
        try:
            surf_bad = sdl2.ext.load_img(path, False)
        except OSError:
            surf_bad = sdl2.ext.load_img(get_path(path), False)
        except sdl2.ext.SDLError as e:
            fname = path.replace("\\", "/").split("/")[-1]
            raise TypeError(f"{fname} is not a valid image file") from e

        surf = sdl2.SDL_ConvertSurfaceFormat(surf_bad, Display.pixel_format, 0).contents
        s = cls(surf.w, surf.h, scale=scale, rotation=rotation, af=af)
        c_draw.free_pixel_buffer(s._pixels)
        s._pixels = c_draw.clone_pixel_buffer(surf.pixels, surf.w, surf.h)
        sdl2.SDL_FreeSurface(surf)
        sdl2.SDL_FreeSurface(surf_bad)
        return s

    @classmethod
    def _from_surf(
        cls,
        surf: sdl2.SDL_Surface,
        scale: Vector | tuple[float, float] = (1, 1),
        rotation: float = 0,
        af: bool = False
    ) -> Surface:
        """
        Creates a Surface from an SDL_Surface.
        Note that this does not free the original SDL_Surface.

        Args:
            surf: The SDL_Surface to create the surface from.
            scale: The scale of the surface. Defaults to (1, 1).
            rotation: The clockwise rotation of the sprite. Defaults to 0.
            af: Whether to use anisotropic filtering. Defaults to False.

        Returns:
            The resultant surface.
        """
        new_surf = sdl2.SDL_ConvertSurfaceFormat(surf, Display.pixel_format, 0).contents
        s = cls(surf.w, surf.h, scale=scale, rotation=rotation, af=af)
        c_draw.free_pixel_buffer(s._pixels)
        s._pixels = c_draw.clone_pixel_buffer(new_surf.pixels, surf.w, surf.h)
        sdl2.SDL_FreeSurface(new_surf)
        return s

    def __del__(self):
        sdl2.SDL_DestroyTexture(self._tx)
        c_draw.free_pixel_buffer(self._pixels)<|MERGE_RESOLUTION|>--- conflicted
+++ resolved
@@ -166,14 +166,9 @@
             color: The color of the point. Defaults to black.
             blending: Whether to use blending. Defaults to False.
         """
-<<<<<<< HEAD
         cart_pos = self._convert_to_surface_space(pos)
         x, y = round(cart_pos[0]), round(cart_pos[1])
-        c_draw.set_pixel(self._pixels, self._width, self._height, x, y, color.rgba32(), blending)
-=======
-        x, y = round(pos[0]), round(pos[1])
         c_draw.set_pixel(self._pixels, self._width, self._height, x, y, color.argb32(), blending)
->>>>>>> 0b8cf799
         self.uptodate = False
 
     def draw_line(
