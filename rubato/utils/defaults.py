"""
A module that houses all of the default options.
"""
import sdl2, sdl2.sdlttf

from . import Math, Vector


class Defaults:
    """
    The default values for everything.
    """
    # [game]
    game_defaults = {
        "name": "Untitled Game",  # . . . . . . . . . . . . . . . . str
        # The title that appears at the top of the window
        "window_size": Vector(360, 360),  # . . . . . . . . . . . . Vector
        # The actual size of the window
        "res": Vector(1080, 1080),  # . . . . . . . . . . . . . . . Vector
        # The pixel resolution of the game
        "target_fps": 0,  # . . . . . . . . . . . . . . . . . . . . int
        # The target FPS of the game
        "physics_fps": 60,  # . . . . . . . . . . . . . . . . . . . int
        # The target physics FPS of the game
        "border_color": (0, 0, 0),  # . . . . . . . . . . . . . . . tuple or Color
        # The color of the borders
        "background_color": (255, 255, 255),  # . . . . . . . . . . tuple or Color
        # The background color of the window
        "icon": "",  #. . . . . . . . . . . . . . . . . . . . . . . str
        # The path to an image to use as the window icon.
    }
    # [/game]
    # [group]
    group_defaults = {
        "name": "",  #. . . . . . . . . . . . . . . . . . . . . . . str
        # The name of the game object. (Used in error messages)
        "z_index": 0,  #. . . . . . . . . . . . . . . . . . . . . . int
        # The z_index of the group.
    }
    # [/group]
    # [gameobj]
    gameobj_defaults = {
        "name": "",  #. . . . . . . . . . . . . . . . . . . . . . . str
        # The name of the game object. (Used in error messages)
        "pos": Vector(),  # . . . . . . . . . . . . . . . . . . . . Vector
        # The starting position of the game object.
        "z_index": 0,  #. . . . . . . . . . . . . . . . . . . . . . int
        # The z_index of the game object.
        "debug": False,  #. . . . . . . . . . . . . . . . . . . . . bool
        # Whether to draw a plus sign at the game object's position
        "rotation": 0,  # . . . . . . . . . . . . . . . . . . . . . float
        # The rotation of the game object in degrees.
    }
    # [/gameobj]
    # [ui]
    ui_defaults = {}
    # [/ui]
    # [component]
    component_defaults = {
        "offset": Vector(0, 0),  #. . . . . . . . . . . . . . . . . Vector
        # The offset from the center of the game object that the hitbox should be placed.
        "rot_offset": 0,  # . . . . . . . . . . . . . . . . . . . . float
        # The rotational offset. This is offset from the game object's rotation.
    }
    # [/component]
    # [text]
    text_defaults = {
        "text": "",  #. . . . . . . . . . . . . . . . . . . . . . . str
        # The text to display.
        "justify": "left",  # . . . . . . . . . . . . . . . . . . . str
        # The justification of the text. (left, center, right)
        "align": Vector(),  # . . . . . . . . . . . . . . . . . . . str
        # The alignment of the text. The zero vector means it is centered.
        # x component is whether to shift left, none, or right (-1, 0, 1)
        # y component is whether to shift top, none, or bottom (-1, 0, 1)
        "width": -1,  # . . . . . . . . . . . . . . . . . . . . . . int
        # The maximum width of the text. Will automatically wrap the text.
        "font": None,  #. . . . . . . . . . . . . . . . . . . . . . Font
        # The font object to use. Defaults to an object using the Fredoka font.
    }
    # [/text]
    # [font]
    font_defaults = {
        "font": "Roboto",  #. . . . . . . . . . . . . . . . . . . . str
        # The name or path of the font to use.
        # Builtin fonts: Comfortaa, Fredoka, Merriweather, Roboto, SourceCodePro, PressStart
        "size": 16,  #. . . . . . . . . . . . . . . . . . . . . . . int
        # The size of the text.
        "styles": ["normal"],  # . . . . . . . . . . . . . . . . . . List[str]
        # A list containing the style to apply to the text. (bold, italic, underline, strikethrough)
        "color": (0, 0, 0, 255),  # . . . . . . . . . . . . . . . . tuple or Color
        # The color of the text.
    }
    # [/font]
    # [button]
    button_defaults = {
        "width": 10,  # . . . . . . . . . . . . . . . . . . . . . . int
        # The width of the clickable area.
        "height": 10,  #. . . . . . . . . . . . . . . . . . . . . . int
        # The height of the clickable area.
        "onclick": lambda: None,  #. . . . . . . . . . . . . . . . Callable
        # The callback to call when the button is clicked.
        "onrelease": lambda: None,  #. . . . . . . . . . . . . . . Callable
        # The callback to call when the button is released.
        "onhover": lambda: None,  #. . . . . . . . . . . . . . . . Callable
        # The callback to call when the mouse is hovering over the button.
        "onexit": lambda: None,  # . . . . . . . . . . . . . . . . Callable
        # The callback to call when the mouse stops hovering over the button.

    }
    # [/button]
    # [rigidbody]
    rigidbody_defaults = {
        "mass": 1,  # . . . . . . . . . . . . . . . . . . . . . . . float
        # The mass of the RB. (0 for infinite)
        "bounciness": 0,  # . . . . . . . . . . . . . . . . . . . . float
        # The percent bounciness of the RB. (as a decimal)
        "gravity": Vector(),  # . . . . . . . . . . . . . . . . . . Vector
        # The gravity applied to the RB.
        "max_speed": Vector(Math.INF, Math.INF),  # . . . . . . . . Vector
        # The maximum speed of the RB.
        "velocity": Vector(),  #. . . . . . . . . . . . . . . . . . Vector
        # The starting velocity of the RB.
        "friction": 0,  # . . . . . . . . . . . . . . . . . . . . . float
        # The amount of friction experienced by the RB.
        "static": False,  # . . . . . . . . . . . . . . . . . . . . bool
        # Whether the RB is static or not.
        "pos_correction": 0.25,  #. . . . . . . . . . . . . . . . . float
<<<<<<< HEAD
        # The amount of the collision to handle every fixed update. Set to 1.0 for platformers.
        "ang_vel": 0,  #. . . . . . . . . . . . . . . . . . . . . . bool
        # The starting angular velocity of the RB.
        "moment": 1,  #. . . . . . . . . . . . . . . . . float
        # The moment of inertia of the RB.
=======
        # The amount of position correction to apply (should be between 0 and 1).
>>>>>>> 42b51d33
    }
    # [/rigidbody]
    # [image]
    image_defaults = {
        "rel_path": "",  #. . . . . . . . . . . . . . . . . . . . . str
        # The relative path of the image. (from the cwd)
        "size": Vector(32, 32),  #. . . . . . . . . . . . . . . . . Vector
        # The size of the image in pixels. (if a rel path is set this value will be ignored)
        "scale": Vector(1, 1),  # . . . . . . . . . . . . . . . . . Vector
        # The initial scale factor of the image.
        "anti_aliasing": False,  #. . . . . . . . . . . . . . . . . bool
        # Whether or not to enable anti aliasing.
        "flipx": False,  #. . . . . . . . . . . . . . . . . . . . . bool
        # Whether or not to flip the image along the x axis
        "flipy": False,  #. . . . . . . . . . . . . . . . . . . . . bool
        # Whether or not to flip the image along the y axis
        "visible": True,  # . . . . . . . . . . . . . . . . . . . . bool
        # Whether or not the image is visible.
    }
    # [/image]
    # [animation]
    animation_defaults = {
        "scale": Vector(1, 1),  # . . . . . . . . . . . . . . . . . Vector
        # The startin scale factor of the animation.
        "fps": 24,  # . . . . . . . . . . . . . . . . . . . . . . . int
        # The FPS that the animation should run at. Greater than 0.
        "anti_aliasing": False,  #. . . . . . . . . . . . . . . . . bool
        # Whether or not to enable anti aliasing.
        "flipx": False,  #. . . . . . . . . . . . . . . . . . . . . bool
        # Whether or not to flip the animation along the x axis
        "flipy": False,  #. . . . . . . . . . . . . . . . . . . . . bool
        # Whether or not to flip the animation along the y axis
        "visible": True,  # . . . . . . . . . . . . . . . . . . . . bool
        # Whether or not the image is visible.
    }
    # [/animation]
    # [spritesheet]
    spritesheet_defaults = {
        "rel_path": "",  #. . . . . . . . . . . . . . . . . . . . . str
        # The relative path to the spritesheet (from the cwd).
        "sprite_size": Vector(32, 32),  # . . . . . . . . . . . . . Vector
        # The size of each sprite in pixels.
        "grid_size": None,  # . . . . . . . . . . . . . . Vector
        # The size of the spritesheet grid (columns/x, rows/y).
    }
    # [/spritesheet]
    # [hitbox]
    hitbox_defaults = {
        "debug": False,  #. . . . . . . . . . . . . . . . . . . . . bool
        # Whether to draw a green outline around the Polygon or not.
        "trigger": False,  #. . . . . . . . . . . . . . . . . . . . bool
        # Whether this hitbox is just a trigger or not.
        "scale": 1,  #. . . . . . . . . . . . . . . . . . . . . . . int
        # The scale of the polygon
        "on_collide": lambda Manifold: None,  #. . . . . . . . . . . Callable
        # The on_collide function to call when a collision happens with this hitbox
        # Must take a rb.Manifold.
        "color": None,  # . . . . . . . . . . . . . . . . . . . . . Color
        # The color to fill this hitbox with.
        "tag": "",  # . . . . . . . . . . . . . . . . . . . . . . . str
        # The tag of the hitbox (can be used to identify hitboxes)
    }
    # [/hitbox]
    # [polygon]
    polygon_defaults = {
        "verts": [],  # . . . . . . . . . . . . . . . . . . . . . . List[Vector]
        # A list of vectors representing the vertices of the Polygon going CCW.
    }
    # [/polygon]
    # [rectangle]
    rectangle_defaults = {
        "width": 10,  # . . . . . . . . . . . . . . . . . . . . . . int
        # The width of the rectangle.
        "height": 10,  #. . . . . . . . . . . . . . . . . . . . . . int
        # The height of the rectangle.
    }
    # [/rectangle]
    # [circle]
    circle_defaults = {
        "radius": 10,  #. . . . . . . . . . . . . . . . . . . . . . int
        # The radius of the circle.
    }
    # [/circle]
    # [color]
    color_defaults = {
        "yellow": (253, 203, 110),  # . . . . . . . . . . . . . . . tuple
        "scarlet": (214, 48, 49),  #. . . . . . . . . . . . . . . . tuple
        "violet": (108, 92, 231),  #. . . . . . . . . . . . . . . . tuple
        "turquoize": (0, 206, 201),  #. . . . . . . . . . . . . . . tuple
        "orange": (225, 112, 85),  #. . . . . . . . . . . . . . . . tuple
        "magenta": (232, 67, 147),  # . . . . . . . . . . . . . . . tuple
        "blue": (9, 132, 227),  # . . . . . . . . . . . . . . . . . tuple
        "green": (0, 184, 148),  #. . . . . . . . . . . . . . . . . tuple
        "red": (255, 118, 117),  #. . . . . . . . . . . . . . . . . tuple
        "purple": (162, 155, 254),  # . . . . . . . . . . . . . . . tuple
        "cyan": (116, 185, 255),  # . . . . . . . . . . . . . . . . tuple
        "lime": (85, 239, 196),  #. . . . . . . . . . . . . . . . . tuple

        # colorwheel used (rgb values are not identical):
        # https://upload.wikimedia.org/wikipedia/commons/5/54/RGV_color_wheel_1908.png
    }
    # [/color]
    # [grayscale]
    grayscale_defaults = {
        "black": (0, 0, 0),  #. . . . . . . . . . . . . . . . . . . tuple
        "white": (255, 255, 255),  #. . . . . . . . . . . . . . . . tuple
        "night": (20, 20, 22),  # . . . . . . . . . . . . . . . . . tuple
        "darkgray": (45, 52, 54),  #. . . . . . . . . . . . . . . . tuple
        "gray": (99, 110, 114),  #. . . . . . . . . . . . . . . . . tuple
        "lightgray": (178, 190, 195),  #. . . . . . . . . . . . . . tuple
        "snow": (223, 230, 233),  # . . . . . . . . . . . . . . . . tuple
    }
    # [/grayscale]

    text_fonts = {
        "Comfortaa": "Comfortaa-Regular.ttf",
        "Fredoka": "Fredoka-Regular.ttf",
        "Merriweather": "Merriweather-Regular.ttf",
        "Roboto": "Roboto-Regular.ttf",
        "SourceCodePro": "SourceCodePro-Regular.ttf",
        "PressStart": "PressStart2P-Regular.ttf",
    }

    text_styles = {
        "bold": sdl2.sdlttf.TTF_STYLE_BOLD,
        "italic": sdl2.sdlttf.TTF_STYLE_ITALIC,
        "underline": sdl2.sdlttf.TTF_STYLE_UNDERLINE,
        "strikethrough": sdl2.sdlttf.TTF_STYLE_STRIKETHROUGH,
        "normal": sdl2.sdlttf.TTF_STYLE_NORMAL,
    }<|MERGE_RESOLUTION|>--- conflicted
+++ resolved
@@ -126,15 +126,11 @@
         "static": False,  # . . . . . . . . . . . . . . . . . . . . bool
         # Whether the RB is static or not.
         "pos_correction": 0.25,  #. . . . . . . . . . . . . . . . . float
-<<<<<<< HEAD
         # The amount of the collision to handle every fixed update. Set to 1.0 for platformers.
         "ang_vel": 0,  #. . . . . . . . . . . . . . . . . . . . . . bool
         # The starting angular velocity of the RB.
         "moment": 1,  #. . . . . . . . . . . . . . . . . float
         # The moment of inertia of the RB.
-=======
-        # The amount of position correction to apply (should be between 0 and 1).
->>>>>>> 42b51d33
     }
     # [/rigidbody]
     # [image]
