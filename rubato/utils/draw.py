"""A static class for drawing things directly to the window."""
from __future__ import annotations
from typing import Optional, Callable
import cython

import sdl2, sdl2.ext

from . import Vector, Color, Font, Display, InitError, Camera, Surface, Math


@cython.cclass
class DrawTask:
    priority: int = cython.declare(int, visibility="public")  # type: ignore
    func: Callable = cython.declare(object, visibility="public")  # type: ignore

    def __init__(self, priority: int, func: Callable):
        self.priority = priority
        self.func = func


# THIS IS A STATIC CLASS
class Draw:
    """A static class allowing drawing items to the window."""
    _queue: list[DrawTask] = []

    _pt_surfs: dict[Color, Surface] = {}
    _line_surfs: dict[tuple, Surface] = {}
    _rect_surfs: dict[tuple, Surface] = {}
    _circle_surfs: dict[tuple, Surface] = {}
    _poly_surfs: dict[tuple, Surface] = {}

    def __init__(self) -> None:
        raise InitError(self)

    @classmethod
    def clear(cls, background_color: Color = Color.white, border_color: Color = Color.black):
        """
        Clears the renderer and draws the background of the frame.

        Args:
            background_color: The background color. Defaults to white.
            border_color: The border color. Defaults to black.
                Shown when the aspect ratio of the game does not match the aspect ratio of the window.
        """
        Display.renderer.clear(border_color.to_tuple())
        Display.renderer.fill(
            (0, 0, *Display.renderer.logical_size),
            background_color.to_tuple(),
        )

    @classmethod
    def push(cls, z_index: int, callback: Callable):
        """
        Add a custom draw function to the frame queue.

        Args:
            z_index: The z_index to call at (lower z_indexes get called first).
            callback: The function to call.
        """
        cls._queue.append(DrawTask(z_index, callback))

    @classmethod
    def dump(cls):
        """Draws all queued items. Is called automatically at the end of every frame."""
        if not cls._queue:
            return

        cls._queue.sort(key=lambda x: x.priority)

        for task in cls._queue:
            task.func()

        cls._queue.clear()

    @classmethod
    def queue_point(
        cls,
        pos: Vector | tuple[float, float],
        color: Color = Color.cyan,
        z_index: int = 0,
        camera: Camera | None = None
    ):
        """
        Draw a point onto the renderer at the end of the frame.

        Args:
            pos: The position of the point.
            color: The color to use for the pixel. Defaults to Color.cyan.
            z_index: Where to draw it in the drawing order. Defaults to 0.
            camera: The camera to use. Defaults to None.
        """
        if camera is not None and camera.z_index < z_index:
            return
        cls.push(z_index, lambda: cls.point(pos, color, camera))

    @classmethod
    def point(cls, pos: Vector | tuple[float, float], color: Color = Color.cyan, camera: Camera | None = None):
        """
        Draw a point onto the renderer immediately.

        Args:
            pos: The position of the point.
            color: The color to use for the pixel. Defaults to Color.cyan.
            camera: The camera to use. Defaults to None.
        """
        if (surf := cls._pt_surfs.get(color, None)) is None:
            surf = Surface(1, 1)
            surf.draw_point((0, 0), color)
            cls._pt_surfs[color] = surf

        cls.surface(surf, pos, camera)

    @classmethod
    def queue_line(
        cls,
        p1: Vector | tuple[float, float],
        p2: Vector | tuple[float, float],
        color: Color = Color.cyan,
        width: int | float = 1,
        z_index: int = 0,
        camera: Camera | None = None
    ):
        """
        Draw a line onto the renderer at the end of the frame.

        Args:
            p1: The first point of the line.
            p2: The second point of the line.
            color: The color to use for the line. Defaults to Color.cyan.
            width: The width of the line. Defaults to 1.
            z_index: Where to draw it in the drawing order. Defaults to 0.
            camera: The camera to use. Defaults to None.
        """
        if camera is not None and camera.z_index < z_index:
            return
        cls.push(z_index, lambda: cls.line(p1, p2, color, width, camera))

    @staticmethod
    def line(
        p1: Vector | tuple[float, float],
        p2: Vector | tuple[float, float],
        color: Color = Color.cyan,
        width: int | float = 1,
        camera: Camera | None = None
    ):
        """
        Draw a line onto the renderer immediately.

        Args:
            p1: The first point of the line.
            p2: The second point of the line.
            color: The color to use for the line. Defaults to Color.cyan.
            width: The width of the line. Defaults to 1.
            camera: The camera to use. Defaults to None.
        """
        dims = Vector.create(p2) - p1
        hashing = dims, color, width

        if (surf := Draw._line_surfs.get(hashing, None)) is None:
            size = abs(round(dims.x)), abs(round(dims.y))
            surf = Surface(*size)
            surf.draw_line((0, 0), size, color, thickness=round(width))
            Draw._line_surfs[hashing] = surf

        Draw.surface(surf, p1 + dims / 2, camera)

    @classmethod
    def queue_rect(
        cls,
        center: Vector | tuple[float, float],
        width: int | float,
        height: int | float,
        border: Optional[Color] = Color.cyan,
        border_thickness: int | float = 1,
        fill: Optional[Color] = None,
        angle: float = 0,
        z_index: int = 0,
        camera: Camera | None = None
    ):
        """
        Draws a rectangle onto the renderer at the end of the frame.

        Args:
            center: The center of the rectangle.
            width: The width of the rectangle.
            height: The height of the rectangle.
            border: The border color. Defaults to Color.cyan.
            border_thickness: The border thickness. Defaults to 1.
            fill: The fill color. Defaults to None.
            angle: The angle in degrees. Defaults to 0.
            z_index: Where to draw it in the drawing order. Defaults to 0.
            camera: The camera to use. Defaults to None.
        """
        if camera is not None and camera.z_index < z_index:
            return
        cls.push(z_index, lambda: cls.rect(center, width, height, border, border_thickness, fill, angle, camera))

    @classmethod
    def rect(
        cls,
        center: Vector | tuple[float, float],
        width: int | float,
        height: int | float,
        border: Optional[Color] = Color.cyan,
        border_thickness: int | float = 1,
        fill: Optional[Color] = None,
        angle: float = 0,
        camera: Camera | None = None
    ):
        """
        Draws a rectangle onto the renderer immediately.

        Args:
            center: The center of the rectangle.
            width: The width of the rectangle.
            height: The height of the rectangle.
            border: The border color. Defaults to Color.cyan.
            border_thickness: The border thickness. Defaults to 1.
            fill: The fill color. Defaults to None.
            angle: The angle in degrees. Defaults to 0.
            camera: The camera to use. Defaults to None.
        """
        hashing = width, height, border, border_thickness, fill

        if (surf := cls._rect_surfs.get(hashing, None)) is None:
            surf = Surface(round(width), round(height))
            surf.draw_rect((0, 0), (width, height), border, round(border_thickness), fill)
            cls._rect_surfs[hashing] = surf

        surf.rotation = angle
        cls.surface(surf, center, camera)

    @classmethod
    def queue_circle(
        cls,
        center: Vector | tuple[float, float],
        radius: int = 4,
        border: Optional[Color] = Color.cyan,
        border_thickness: int | float = 1,
        fill: Optional[Color] = None,
        z_index: int = 0,
        camera: Camera | None = None
    ):
        """
        Draws a circle onto the renderer at the end of the frame.

        Args:
            center: The center.
            radius: The radius. Defaults to 4.
            border: The border color. Defaults to Color.cyan.
            border_thickness: The border thickness. Defaults to 1.
            fill: The fill color. Defaults to None.
            z_index: Where to draw it in the drawing order. Defaults to 0.
            camera: The camera to use. Defaults to None.
        """
        if camera is not None and camera.z_index < z_index:
            return
        cls.push(z_index, lambda: cls.circle(center, radius, border, border_thickness, fill, camera))

    @classmethod
    def circle(
        cls,
        center: Vector | tuple[float, float],
        radius: int | float = 4,
        border: Optional[Color] = Color.cyan,
        border_thickness: int | float = 1,
        fill: Optional[Color] = None,
        camera: Camera | None = None
    ):
        """
        Draws a circle onto the renderer immediately.

        Args:
            center: The center.
            radius: The radius. Defaults to 4.
            border: The border color. Defaults to Color.cyan.
            border_thickness: The border thickness. Defaults to 1.
            fill: The fill color. Defaults to None.
            camera: The camera to use. Defaults to None.
        """
        hashing = radius, border, border_thickness, fill

        if (surf := cls._circle_surfs.get(hashing, None)) is None:
            surf = Surface(round(radius * 2) + 1, round(radius * 2) + 1)
            surf.draw_circle((radius, radius), round(radius), border, round(border_thickness), fill)
            cls._circle_surfs[hashing] = surf

        cls.surface(surf, center, camera)

    @classmethod
    def queue_poly(
        cls,
        points: list[Vector] | list[tuple[float, float]],
        center: Vector | tuple[float, float],
        border: Optional[Color] = Color.cyan,
        border_thickness: int | float = 1,
        fill: Optional[Color] = None,
        z_index: int = 0,
        camera: Camera | None = None
    ):
        """
        Draws a polygon onto the renderer at the end of the frame.

        Args:
            points: The list of points to draw relative to the center.
            center: The center of the polygon.
            border: The border color. Defaults to Color.cyan.
            border_thickness: The border thickness. Defaults to 1.
            fill: The fill color. Defaults to None.
            z_index: Where to draw it in the drawing order. Defaults to 0.
            camera: The camera to use. Defaults to None.
        """
        if camera is not None and camera.z_index < z_index:
            return
        cls.push(z_index, lambda: cls.poly(points, center, border, border_thickness, fill, camera))

    @classmethod
    def poly(
        cls,
        points: list[Vector] | list[tuple[float, float]],
        center: Vector | tuple[float, float],
        border: Optional[Color] = Color.cyan,
        border_thickness: int | float = 1,
        fill: Optional[Color] = None,
        camera: Camera | None = None
    ):
        """
        Draws a polygon onto the renderer immediately.

        Args:
            points: The list of points to draw relative to the center.
            center: The center of the polygon.
            border: The border color. Defaults to Color.cyan.
            border_thickness: The border thickness. Defaults to 1.
            fill: The fill color. Defaults to None.
            camera: The camera to use. Defaults to None.
        """
        hashing = tuple(points), border, border_thickness, fill

        if (surf := cls._poly_surfs.get(hashing, None)) is None:
            min_x, min_y = Math.INF, Math.INF
            max_x, max_y = -Math.INF, -Math.INF
            for point in points:
                min_x = min(min_x, round(point[0]))
                min_y = min(min_y, round(point[1]))
                max_x = max(max_x, round(point[0]))
                max_y = max(max_y, round(point[1]))
            off = Vector(min_x, min_y)
            surf = Surface(max_x - min_x + 2, max_y - min_y + 2)
            surf.draw_poly([p - off + 1 for p in points], border, round(border_thickness), fill)
            cls._poly_surfs[hashing] = surf

        cls.surface(surf, center, camera)

    @classmethod
    def queue_text(
        cls,
        text: str,
        font: Font,
        pos: Vector | tuple[float, float] = (0, 0),
        justify: str = "left",
        align: Vector | tuple[float, float] = (0, 0),
        width: int | float = 0,
        scale: Vector | tuple[float, float] = (1, 1),
        shadow: bool = False,
        shadow_pad: int = 0,
        z_index: int = 0,
        camera: Camera | None = None
    ):
        """
        Draws some text onto the renderer at the end of the frame.

        Args:
            text: The text to draw.
            font: The Font object to use.
            pos: The position of the text. Defaults to (0, 0).
            justify: The justification of the text. (left, center, right). Defaults to "left".
            align: The alignment of the text. Defaults to (0, 0).
            width: The maximum width of the text. Will automatically wrap the text. Defaults to -1.
            scale: The scale of the text. Defaults to (1, 1).
            shadow: Whether to draw a basic shadow box behind the text. Defaults to False.
            shadow_pad: What padding to use for the shadow. Defaults to 0.
            z_index: Where to draw it in the drawing order. Defaults to 0.
            camera: The camera to use. Defaults to None.
        """
        if camera is not None and camera.z_index < z_index:
            return
        cls.push(z_index, lambda: cls.text(text, font, pos, justify, align, width, scale, shadow, shadow_pad, camera))

    @classmethod
    def text(
        cls,
        text: str,
        font: Font,
        pos: Vector | tuple[float, float] = (0, 0),
        justify: str = "left",
        align: Vector | tuple[float, float] = (0, 0),
        width: int | float = 0,
        scale: Vector | tuple[float, float] = (1, 1),
        shadow: bool = False,
        shadow_pad: int = 0,
        camera: Camera | None = None
    ):
        """
        Draws some text onto the renderer immediately.

        Args:
            text: The text to draw.
            font: The Font object to use.
            pos: The position of the text. Defaults to (0, 0).
            justify: The justification of the text. (left, center, right). Defaults to "left".
            align: The alignment of the text. Defaults to (0, 0).
            width: The maximum width of the text. Will automatically wrap the text. Defaults to -1.
            scale: The scale of the text. Defaults to (1, 1).
            shadow: Whether to draw a basic shadow box behind the text. Defaults to False.
            shadow_pad: What padding to use for the shadow. Defaults to 0.
            camera: The camera to use. Defaults to None.
        """
        if camera is not None:
            pos = camera.transform(pos)
            scale = camera.zoom * scale[0], camera.zoom * scale[1]
            shadow_pad = round(camera.zoom * shadow_pad)

        surf = font.generate_surface(text, justify, width)
        tx: sdl2.SDL_Texture = sdl2.SDL_CreateTextureFromSurface(Display.renderer.sdlrenderer, surf).contents
        w, h = surf.w * scale[0], font.size * scale[1]
        center = (
            pos[0] + (align[0] * w) / 2,
            pos[1] + (align[1] * h) / 2,
        )
        if shadow:
            cls.rect(center, w + shadow_pad, h + shadow_pad, border=None, fill=Color(a=200))
<<<<<<< HEAD
        Display.update(tx, surf.w, surf.h, center, scale)
        sdl2.SDL_DestroyTexture(tx)
        sdl2.SDL_FreeSurface(surf)
=======
        Display.update(tx, center, scale)
        tx.destroy()
>>>>>>> 293123d2

    @classmethod
    def queue_texture(
        cls,
        texture: sdl2.SDL_Texture,
        width: int,
        height: int,
        pos: Vector | tuple[float, float] = (0, 0),
        z_index: int = 0,
        scale: Vector | tuple[float, float] = (1, 1),
        angle: float = 0,
        camera: Camera | None = None
    ):
        """
        Draws an texture onto the renderer at the end of the frame.

        Args:
            texture: The texture to draw.
            pos: The position of the texture. Defaults to (0, 0).
            z_index: Where to draw it in the drawing order. Defaults to 0.
            scale: The scale of the texture. Defaults to (1, 1).
            angle: The clockwise rotation of the texture. Defaults to 0.
            camera: The camera to use. Defaults to None.
        """
        if camera is not None and camera.z_index < z_index:
            return
        cls.push(z_index, lambda: cls.texture(texture, width, height, pos, scale, angle, camera))

    @staticmethod
    def texture(
        texture: sdl2.SDL_Texture,
        width: int,
        height: int,
        pos: Vector | tuple[float, float] = (0, 0),
        scale: Vector | tuple[float, float] = (1, 1),
        angle: float = 0,
        camera: Camera | None = None
    ):
        """
        Draws an SDL Texture onto the renderer immediately.

        Args:
            texture: The texture to draw.
            pos: The position to draw the texture at. Defaults to (0, 0).
            scale: The scale of the texture. Defaults to (1, 1).
            angle: The clockwise rotation of the texture. Defaults to 0.
            camera: The camera to use. Defaults to None.
        """
        if camera is not None:
            pos = camera.transform(pos)
            scale = camera.zoom * scale[0], camera.zoom * scale[1]

        Display.update(texture, width, height, pos, scale, angle)

    @classmethod
    def queue_surface(
        cls,
        surface: Surface,
        pos: Vector | tuple[float, float] = (0, 0),
        z_index: int = 0,
        camera: Camera | None = None
    ):
        """
        Draws an surface onto the renderer at the end of the frame.

        Args:
            surface: The surface to draw.
            pos: The position to draw the surface at. Defaults to (0, 0).
            z_index: The z-index of the surface. Defaults to 0.
            camera: The camera to use. Defaults to None.
        """
        if camera is not None and camera.z_index < z_index:
            return
        cls.push(z_index, lambda: cls.surface(surface, pos, camera))

    @classmethod
    def surface(cls, surface: Surface, pos: Vector | tuple[float, float] = (0, 0), camera: Camera | None = None):
        """
        Draws an surface onto the renderer immediately.

        Args:
            surface: The surface to draw.
            pos: The position to draw the surface at. Defaults to (0, 0).
            camera: The camera to use. Defaults to None.
        """
        if not surface.uptodate:
            surface.regen()

<<<<<<< HEAD
        cls.texture(surface._tx, surface.width, surface.height, pos, surface.scale, surface.rotation, camera)
=======
        cls.texture(surface._tx, pos, surface.scale, surface.rotation, camera)
>>>>>>> 293123d2

    @classmethod
    def clear_cache(cls):
        """
        Clears the cache of surfaces.
        Use this if you are drawing things without using Surfaces and need to free memory.
        Note that if you need this method, it is probably just smarter to use Surfaces yourself instead.
        """
        cls._pt_surfs.clear()
        cls._line_surfs.clear()
        cls._rect_surfs.clear()
        cls._circle_surfs.clear()
        cls._poly_surfs.clear()

    @classmethod
    def _cache_size(cls):
        return len(cls._pt_surfs) + len(cls._line_surfs) + len(cls._rect_surfs) \
            + len(cls._circle_surfs) + len(cls._poly_surfs)<|MERGE_RESOLUTION|>--- conflicted
+++ resolved
@@ -430,15 +430,10 @@
         )
         if shadow:
             cls.rect(center, w + shadow_pad, h + shadow_pad, border=None, fill=Color(a=200))
-<<<<<<< HEAD
         Display.update(tx, surf.w, surf.h, center, scale)
         sdl2.SDL_DestroyTexture(tx)
         sdl2.SDL_FreeSurface(surf)
-=======
-        Display.update(tx, center, scale)
-        tx.destroy()
->>>>>>> 293123d2
-
+        
     @classmethod
     def queue_texture(
         cls,
@@ -526,11 +521,8 @@
         if not surface.uptodate:
             surface.regen()
 
-<<<<<<< HEAD
         cls.texture(surface._tx, surface.width, surface.height, pos, surface.scale, surface.rotation, camera)
-=======
-        cls.texture(surface._tx, pos, surface.scale, surface.rotation, camera)
->>>>>>> 293123d2
+
 
     @classmethod
     def clear_cache(cls):
