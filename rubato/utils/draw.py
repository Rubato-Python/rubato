--- conflicted
+++ resolved
@@ -5,14 +5,7 @@
 
 import sdl2, sdl2.ext
 
-<<<<<<< HEAD
-from . import Vector, Color, Font, Display, Math, InitError, Camera, Surface
-=======
-from . import Vector, Color, Font, Display, InitError, Camera
-
-if TYPE_CHECKING:
-    from ..struct import Surface
->>>>>>> 4a9c0f80
+from . import Vector, Color, Font, Display, InitError, Camera, Surface
 
 
 @cython.cclass
