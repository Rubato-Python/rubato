--- conflicted
+++ resolved
@@ -19,7 +19,7 @@
     """
     RUNNING = 1
     STOPPED = 2
-    # PAUSED = 3
+    PAUSED = 3
 
 
 class Game:
@@ -36,8 +36,8 @@
         reset_display (bool): Controls whether or not the display should reset
             every frame.
         state (STATE): The current state of the game.
-        _window_width (int): The width of the game window.
-        _window_height (int): The height of the game window.
+        window_width (int): The width of the game window.
+        window_height (int): The height of the game window.
     """
 
     def __init__(self, options: dict = {}):
@@ -87,10 +87,6 @@
 
         infos = pygame.display.Info()
         self._max_screen_size = (infos.current_w, infos.current_h)
-
-<<<<<<< HEAD
-    def constant_loop(self):
-=======
     @property
     def physics_timestep(self):
         return self._phy_ts
@@ -100,9 +96,7 @@
         self._phy_ts = new_ts
         Time._fixed_delta_time = new_ts  # pylint: disable=protected-access
 
-    @property
-    def window_size(self):
->>>>>>> 8efadebe
+    def constant_loop(self):
         """
         The constant game loop. Should only be called by :meth:`rubato.begin`.
         """
@@ -149,11 +143,6 @@
         if self.state and do_not_do_this_if_paused:
             Time.process_calls()
 
-<<<<<<< HEAD
-        self.draw()
-        if self.state and do_not_do_this_if_paused:
-            self.scenes.update()
-=======
         self._physics_count += Time.delta_time()
 
         self._physics_count = Math.clamp(self._physics_count, 0,
@@ -164,7 +153,6 @@
             self._physics_count -= self.physics_timestep
 
         self.scenes.update()
->>>>>>> 8efadebe
 
         self._screen.fill((0, 0, 0))
         if self.reset_display: self._display.fill((255, 255, 255))
