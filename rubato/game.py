--- conflicted
+++ resolved
@@ -179,11 +179,7 @@
                     Time.physics_counter += Time.delta_time
 
                     while Time.physics_counter >= Time.fixed_delta:
-<<<<<<< HEAD
-                        curr.private_fixed_update()
-=======
                         curr._fixed_update()  # pylint: disable=protected-access
->>>>>>> e1836dab
                         Time.physics_counter -= Time.fixed_delta
 
                 curr._draw()  # pylint: disable=protected-access
