--- conflicted
+++ resolved
@@ -78,13 +78,8 @@
         Raises:
             IdError: The given scene id is already used.
         """
-<<<<<<< HEAD
         if scene.name == "":
             scene.name = "scene" + str(cls._scene_id)  # pylint: disable=protected-access
-=======
-        if name is None:
-            name = "scene" + str(cls._scene_id)
->>>>>>> 2948f90b
 
         if name in cls._scenes:
             raise IdError(f"A scene with name '{name}' has already been added.")
