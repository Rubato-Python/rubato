--- conflicted
+++ resolved
@@ -92,11 +92,7 @@
 
     @classmethod
     @property
-<<<<<<< HEAD
-    def camera(cls) -> Camera:
-=======
     def camera(cls) -> Camera | None:  # test: skip
->>>>>>> c0a52dbd
         """
         A shortcut getter allowing easy access to the current camera.
         This is a get-only property.
