--- conflicted
+++ resolved
@@ -116,26 +116,15 @@
                 self.radio.broadcast("EXIT", {})
                 pygame.quit()
                 sys.exit(1)
-<<<<<<< HEAD
-            # Game resize
-            elif event.type == pygame.VIDEORESIZE:
-                self._window_width = event.size[0]
-                self._window_height = event.size[1]
-            elif event.type == pygame.KEYDOWN and do_not_do_this_if_paused:
-                self.radio.broadcast(Input.key.name(event.key) + "_down")
-            elif event.type == pygame.KEYUP and do_not_do_this_if_paused:
-                self.radio.broadcast(Input.key.name(event.key) + "_up")
-=======
             if event.type == pygame.VIDEORESIZE:
                 self.window_width = event.size[0]
                 self.window_height = event.size[1]
-            if event.type == pygame.KEYDOWN:
+            if do_not_do_this_if_paused and event.type == pygame.KEYDOWN:
                 self.radio.broadcast("keydown",
                                      {"key": Input.key.name(event.key)})
-            if event.type == pygame.KEYUP:
+            if do_not_do_this_if_paused and event.type == pygame.KEYUP:
                 self.radio.broadcast("keyup",
                                      {"key": Input.key.name(event.key)})
->>>>>>> da72362d
 
         if (self._saved_dims[0] != self._window_width
                 or self._saved_dims[1] != self._window_height):
