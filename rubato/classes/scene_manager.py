--- conflicted
+++ resolved
@@ -96,11 +96,6 @@
         if self.is_empty(): return
         self.current.private_fixed_update()
 
-<<<<<<< HEAD
     def paused_update(self):
-        self.current.paused_update()
-=======
-    def do_when_paused(self):
         if self.is_empty(): return
-        self.current.do_when_paused()
->>>>>>> 99ea4629
+        self.current.paused_update()