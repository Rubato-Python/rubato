"""A slider component that can be used in UI."""
from __future__ import annotations

<<<<<<< HEAD
from . import Component
from ... import Input, Vector, Math, Debug
=======
from . import Component, Button
from ... import Defaults, Input, Vector, Math, Debug
>>>>>>> ddaadaef
from ... import Color  # testing

from typing import TYPE_CHECKING

if TYPE_CHECKING:
    from .. import Camera


class Slider(Component):
    """
    A Slider component. Still needs to be added to a :func:`GameObject <rubato.classes.game_object.GameObject>`.

    Args:
        offset: The offset of the component from the game object. Defaults to Vector(0, 0).
        rot_offset: The rotation offset of the component from the game object. Defaults to 0.
        button_width: The width of the clickable area. Defaults to 10.
        button_height: The height of the clickable area. Defaults to 10.
        slider_length: The length of the slider. Defaults to 10.
        slider_direction: The direction of the slider. Defaults to Vector(0, -1).
        onclick: The function to call when the button is clicked. Defaults to lambda: None.
        onrelease: The function to call when the button is released. Defaults to lambda: None.
        onhover: The function to call when the mouse enters the button. Defaults to lambda: None.
        onexit: The function to call when the mouse exits the button. Defaults to lambda: None.

    Attributes:
<<<<<<< HEAD
        pressed (bool): Whether the button is currently pressed.
        hover (bool): Whether the mouse is hovering over the button.
        dims (Vector): The dimensions of the button.
        onclick (Callable): The function to call when the button is clicked.
        onrelease (Callable): The function to call when the button is released.
        onhover (Callable): The function to call when the mouse enters the button.
        onexit (Callable): The function to call when the mouse exits the button.
        slider_length (int): The length of the slider.
        slider_direction (Vector): The direction of the slider.
    """

    def __init__(
        self,
        offset: Vector = Vector(),
        rot_offset: float = 0,
        button_width: int = 10,
        button_height: int = 10,
        slider_length: int = 10,
        slider_direction: Vector = Vector(0, -1),
        onclick: Callable = lambda: None,
        onrelease: Callable = lambda: None,
        onhover: Callable = lambda: None,
        onexit: Callable = lambda: None
    ):
        super().__init__(offset=offset, rot_offset=rot_offset)
        self.dims: Vector = Vector(button_width, button_height)
        self.pressed: bool = False
        self.hover: bool = False
        self.onclick: Callable = onclick
        self.onrelease: Callable = onrelease
        self.onhover: Callable = onhover
        self.onexit: Callable = onexit
        self.slider_length: int = slider_length
        self.slider_direction: Vector = slider_direction
=======
        button (Button): The button component.
        slider_length (int): The length of the slider.

    """

    def __init__(self, options: dict = {}):
        params = Defaults.slider_defaults | options
        super().__init__(params)
        # button handled by slider and not by game object
        params["height"] = params["width"] = params["button_width"]
        self.button = Button(params)
        # offset will offset from the slider.

        # slider
        self.slider_length: int = params["slider_length"]
>>>>>>> ddaadaef
        self._button_pos_offset: Vector = Vector(0, 0)

    def update(self):
        """The update function for buttons."""
        # custom button update
        if not self.button.hover and Input.mouse_in(self.gameobj.pos + self.offset + self.button.offset,
                                                    self.button.dims, self.gameobj.rotation + self.rotation_offset):
            self.button.hover = True
            self.button.onhover()
        elif self.button.hover and not Input.mouse_in(
                self.gameobj.pos + self.offset + self.button.offset, self.button.dims,
                self.gameobj.rotation + self.rotation_offset
        ):
<<<<<<< HEAD
            self.hover = False
            self.onexit()

        if (not self.pressed) and Input.mouse_is_pressed()[0] and self.hover:
            self.pressed = True
            self.onclick()
        elif self.pressed and (not Input.mouse_is_pressed()[0] or not self.hover):
            self.pressed = False
            self.onrelease()

        mouse_projection = (Input.get_mouse_pos().dot(self.slider_direction) / self.slider_direction.mag_sq)
        self._button_pos_offset = Math.clamp(mouse_projection, 0, self.slider_length)
        Debug.circle(self.gameobj.pos + self.offset, 5, Color.red, fill=Color.red)
        Debug.circle(self.gameobj.pos + self.offset + self.slider_direction * self.slider_length, 5, fill=Color.green)
        Debug.line(
            self.gameobj.pos + self.offset,
            self.gameobj.pos + self.offset + self.slider_direction * self.slider_length,
            width=3
        )
=======
            self.button.hover = False
            self.button.onexit()

        if (not self.button.pressed) and Input.mouse_is_pressed()[0] and self.button.hover:
            self.button.pressed = True
            self.button.onclick()
        elif self.button.pressed and (not Input.mouse_is_pressed()[0] or not self.button.hover):
            self.button.pressed = False
            self.button.onrelease()
        # end custom button update

        slider_direction: Vector = Vector.from_radial(1, self.gameobj.rotation + self.rotation_offset)
        print(slider_direction)
        mouse_projection = Math.clamp((Input.get_mouse_pos() - self.gameobj.pos - self.offset).
                                      dot(slider_direction) / slider_direction.mag_sq,
                                      0, self.slider_length)
        self._button_pos_offset = Math.clamp(mouse_projection, 0, self.slider_length)
        Debug.circle(self.gameobj.pos + self.offset, 5, Color.red, fill=Color.red)
        Debug.circle(self.gameobj.pos + self.offset + slider_direction * self.slider_length, 5, fill=Color.green)
        Debug.line(self.gameobj.pos + self.offset,
                   self.gameobj.pos + self.offset + slider_direction * self.slider_length, width=3)

        Debug.circle(self.gameobj.pos + self.offset + slider_direction * mouse_projection, 5,
                     fill=Color.purple if self.button.hover else Color.blue)
>>>>>>> ddaadaef

    def draw(self, camera: Camera):
        """The draw function for buttons."""
        super().draw(camera)
        self.button.draw(camera)

<<<<<<< HEAD

# TODO: force direction to unit vector
=======
# TODO: force direction to unit vector
# TODO: figure out slider projectoin.
# TODO: Ask Martin abt rotation offset.
>>>>>>> ddaadaef
<|MERGE_RESOLUTION|>--- conflicted
+++ resolved
@@ -1,16 +1,11 @@
 """A slider component that can be used in UI."""
 from __future__ import annotations
 
-<<<<<<< HEAD
-from . import Component
+from . import Component, Button
 from ... import Input, Vector, Math, Debug
-=======
-from . import Component, Button
-from ... import Defaults, Input, Vector, Math, Debug
->>>>>>> ddaadaef
 from ... import Color  # testing
 
-from typing import TYPE_CHECKING
+from typing import TYPE_CHECKING, Callable
 
 if TYPE_CHECKING:
     from .. import Camera
@@ -33,7 +28,6 @@
         onexit: The function to call when the mouse exits the button. Defaults to lambda: None.
 
     Attributes:
-<<<<<<< HEAD
         pressed (bool): Whether the button is currently pressed.
         hover (bool): Whether the mouse is hovering over the button.
         dims (Vector): The dimensions of the button.
@@ -43,6 +37,7 @@
         onexit (Callable): The function to call when the mouse exits the button.
         slider_length (int): The length of the slider.
         slider_direction (Vector): The direction of the slider.
+        button (Button): The button component.
     """
 
     def __init__(
@@ -68,24 +63,10 @@
         self.onexit: Callable = onexit
         self.slider_length: int = slider_length
         self.slider_direction: Vector = slider_direction
-=======
-        button (Button): The button component.
-        slider_length (int): The length of the slider.
 
-    """
-
-    def __init__(self, options: dict = {}):
-        params = Defaults.slider_defaults | options
-        super().__init__(params)
         # button handled by slider and not by game object
-        params["height"] = params["width"] = params["button_width"]
-        self.button = Button(params)
-        # offset will offset from the slider.
-
-        # slider
-        self.slider_length: int = params["slider_length"]
->>>>>>> ddaadaef
-        self._button_pos_offset: Vector = Vector(0, 0)
+        self.button = Button(width=button_width, height=button_height, onclick=onclick, onrelease=onrelease,
+                             onexit=onexit)
 
     def update(self):
         """The update function for buttons."""
@@ -98,63 +79,37 @@
                 self.gameobj.pos + self.offset + self.button.offset, self.button.dims,
                 self.gameobj.rotation + self.rotation_offset
         ):
-<<<<<<< HEAD
-            self.hover = False
-            self.onexit()
 
-        if (not self.pressed) and Input.mouse_is_pressed()[0] and self.hover:
-            self.pressed = True
-            self.onclick()
-        elif self.pressed and (not Input.mouse_is_pressed()[0] or not self.hover):
-            self.pressed = False
-            self.onrelease()
-
-        mouse_projection = (Input.get_mouse_pos().dot(self.slider_direction) / self.slider_direction.mag_sq)
-        self._button_pos_offset = Math.clamp(mouse_projection, 0, self.slider_length)
-        Debug.circle(self.gameobj.pos + self.offset, 5, Color.red, fill=Color.red)
-        Debug.circle(self.gameobj.pos + self.offset + self.slider_direction * self.slider_length, 5, fill=Color.green)
-        Debug.line(
-            self.gameobj.pos + self.offset,
-            self.gameobj.pos + self.offset + self.slider_direction * self.slider_length,
-            width=3
-        )
-=======
             self.button.hover = False
             self.button.onexit()
 
         if (not self.button.pressed) and Input.mouse_is_pressed()[0] and self.button.hover:
             self.button.pressed = True
             self.button.onclick()
-        elif self.button.pressed and (not Input.mouse_is_pressed()[0] or not self.button.hover):
+        elif self.button.pressed and not Input.mouse_is_pressed()[0]:
             self.button.pressed = False
             self.button.onrelease()
         # end custom button update
 
         slider_direction: Vector = Vector.from_radial(1, self.gameobj.rotation + self.rotation_offset)
-        print(slider_direction)
         mouse_projection = Math.clamp((Input.get_mouse_pos() - self.gameobj.pos - self.offset).
                                       dot(slider_direction) / slider_direction.mag_sq,
                                       0, self.slider_length)
-        self._button_pos_offset = Math.clamp(mouse_projection, 0, self.slider_length)
+        self.button.offset = Math.clamp(mouse_projection, 0, self.slider_length)
         Debug.circle(self.gameobj.pos + self.offset, 5, Color.red, fill=Color.red)
         Debug.circle(self.gameobj.pos + self.offset + slider_direction * self.slider_length, 5, fill=Color.green)
         Debug.line(self.gameobj.pos + self.offset,
                    self.gameobj.pos + self.offset + slider_direction * self.slider_length, width=3)
 
         Debug.circle(self.gameobj.pos + self.offset + slider_direction * mouse_projection, 5,
-                     fill=Color.purple if self.button.hover else Color.blue)
->>>>>>> ddaadaef
+                     fill=Color.purple if self.button.pressed else Color.blue)
 
     def draw(self, camera: Camera):
         """The draw function for buttons."""
         super().draw(camera)
         self.button.draw(camera)
 
-<<<<<<< HEAD
 
 # TODO: force direction to unit vector
-=======
-# TODO: force direction to unit vector
 # TODO: figure out slider projectoin.
-# TODO: Ask Martin abt rotation offset.
->>>>>>> ddaadaef
+# TODO: Ask Martin abt rotation offset.