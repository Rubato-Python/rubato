"""
Holds all the various components for game objects.
"""
from .component import Component
from .text import Text
from .rigidbody import RigidBody
from .image import Image
from .animation import Animation
from .spritesheet import Spritesheet
<<<<<<< HEAD
from .manifold import Manifold, Engine
from .hitbox import Hitbox, Polygon, Circle, Rectangle
=======
from .hitbox import Hitbox, Polygon, Circle, Rectangle, ColInfo, SAT
from .button import Button
>>>>>>> 42b51d33
<|MERGE_RESOLUTION|>--- conflicted
+++ resolved
@@ -7,10 +7,6 @@
 from .image import Image
 from .animation import Animation
 from .spritesheet import Spritesheet
-<<<<<<< HEAD
 from .manifold import Manifold, Engine
 from .hitbox import Hitbox, Polygon, Circle, Rectangle
-=======
-from .hitbox import Hitbox, Polygon, Circle, Rectangle, ColInfo, SAT
-from .button import Button
->>>>>>> 42b51d33
+from .button import Button